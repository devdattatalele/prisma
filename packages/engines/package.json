--- conflicted
+++ resolved
@@ -7,11 +7,7 @@
   "author": "Tim Suchanek <suchanek@prisma.io>",
   "devDependencies": {
     "@prisma/debug": "workspace:*",
-<<<<<<< HEAD
     "@prisma/engines-version": "4.3.0-13.6263eb57ecfe61a0fa05d847f7a34f3eba9fba5e",
-=======
-    "@prisma/engines-version": "4.3.0-19.6247f408d7e3d2824521d8af1266c1eb34ccb2e2",
->>>>>>> 48315573
     "@prisma/fetch-engine": "workspace:*",
     "@prisma/get-platform": "workspace:*",
     "@swc/core": "1.2.237",

--- conflicted
+++ resolved
@@ -1,9 +1,6 @@
 import { getCliQueryEngineBinaryType } from '@prisma/engines'
 import { getPlatform } from '@prisma/get-platform'
-<<<<<<< HEAD
-=======
 import type { Command } from '@prisma/internals'
->>>>>>> 36285c8a
 import {
   arg,
   BinaryType,

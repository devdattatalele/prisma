--- conflicted
+++ resolved
@@ -79,7 +79,6 @@
   const start = performance.now()
   const getTime = () => `${(performance.now() - start).toFixed(2)}ms`
 
-<<<<<<< HEAD
   const deprecatedPrismaConfigFromJson = await loadConfigFromPackageJson(configRoot)
   if (deprecatedPrismaConfigFromJson) {
     warn(
@@ -88,30 +87,6 @@
     )
   }
 
-  let resolvedPath: string | null
-
-  if (configFile) {
-    // The user gave us a specific config file to load. If it doesn't exist, we should raise an error.
-    resolvedPath = path.resolve(configRoot, configFile)
-
-    if (!fs.existsSync(resolvedPath)) {
-      debug(`The given config file was not found at %s`, resolvedPath)
-      return { resolvedPath, error: { _tag: 'ConfigFileNotFound' } }
-    }
-  } else {
-    // We attempt to find a config file in the given directory. If none is found, we should return early, without errors.
-    resolvedPath =
-      ['prisma.config.ts'].map((file) => path.resolve(configRoot, file)).find((file) => fs.existsSync(file)) ?? null
-
-    if (resolvedPath === null) {
-      debug(`No config file found in the current working directory %s`, configRoot)
-
-      return { resolvedPath, config: defaultConfig() }
-    }
-  }
-
-=======
->>>>>>> c7370911
   try {
     const { configModule, resolvedPath, error } = await loadConfigTsOrJs(configRoot, configFile)
 

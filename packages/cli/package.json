--- conflicted
+++ resolved
@@ -81,12 +81,8 @@
     "checkpoint-client": "1.1.20",
     "debug": "4.3.2",
     "dotenv": "10.0.0",
-<<<<<<< HEAD
     "esbuild": "0.13.3",
     "escape-string-regexp": "4.0.0",
-=======
-    "esbuild": "0.8.53",
->>>>>>> 9045d1c3
     "eslint": "7.32.0",
     "eslint-config-prettier": "8.3.0",
     "eslint-plugin-eslint-comments": "3.2.0",
@@ -94,12 +90,8 @@
     "eslint-plugin-prettier": "4.0.0",
     "execa": "5.1.1",
     "fast-deep-equal": "3.1.3",
-<<<<<<< HEAD
     "fs-extra": "^10.0.0",
-    "fs-jetpack": "4.1.1",
-=======
     "fs-jetpack": "4.2.0",
->>>>>>> 9045d1c3
     "get-port": "5.1.1",
     "global-dirs": "3.0.0",
     "indent-string": "4.0.0",

import Debug from '@prisma/debug'
import type {
  DatasourceOverwrite,
  Engine,
  EngineConfig,
  EngineEventType,
} from '@prisma/engine-core'
import { LibraryEngine } from '@prisma/engine-core'
import { BinaryEngine } from '@prisma/engine-core'
import { DataProxyEngine } from '@prisma/engine-core'
import type { DataSource, GeneratorConfig } from '@prisma/generator-helper'
import { logger } from '@prisma/sdk'
import { mapPreviewFeatures } from '@prisma/sdk'
import { tryLoadEnvs } from '@prisma/sdk'
import { AsyncResource } from 'async_hooks'
import fs from 'fs'
import path from 'path'
import * as sqlTemplateTag from 'sql-template-tag'
import {
  ClientEngineType,
  getClientEngineType,
} from './utils/getClientEngineType'
import { DMMFClass } from './dmmf'
import { DMMF } from './dmmf-types'
import { getLogLevel } from './getLogLevel'
import { mergeBy } from './mergeBy'
import type {
  EngineMiddleware,
  Namespace,
  QueryMiddleware,
  QueryMiddlewareParams,
} from './MiddlewareHandler'
import { Middlewares } from './MiddlewareHandler'
import { PrismaClientFetcher } from './PrismaClientFetcher'
import { makeDocument, transformDocument } from './query'
import { clientVersion } from './utils/clientVersion'
import { getOutputTypeName, lowerCase } from './utils/common'
import { deepSet } from './utils/deep-set'
import { mssqlPreparedStatement } from './utils/mssqlPreparedStatement'
import { printJsonWithErrors } from './utils/printJsonErrors'
import type {
  InstanceRejectOnNotFound,
  RejectOnNotFound,
} from './utils/rejectOnNotFound'
import { getRejectOnNotFound } from './utils/rejectOnNotFound'
import { serializeRawParameters } from './utils/serializeRawParameters'
import { validatePrismaClientOptions } from './utils/validatePrismaClientOptions'
import { RequestHandler } from './RequestHandler'
import { PrismaClientValidationError } from '.'
import type { LoadedEnv } from '@prisma/sdk/dist/utils/tryLoadEnvs'

const debug = Debug('prisma:client')
const ALTER_RE = /^(\s*alter\s)/i

declare global {
  // eslint-disable-next-line no-var
  var NOT_PROXY: {}
}

// @ts-ignore esbuild trick to set a default
// eslint-disable-next-line no-self-assign
;(globalThis = globalThis).NOT_PROXY = true

function isReadonlyArray(arg: any): arg is ReadonlyArray<any> {
  return Array.isArray(arg)
}

// TODO also check/disallow for CREATE, DROP
function checkAlter(
  query: string,
  values: sqlTemplateTag.Value[],
  invalidCall:
    | 'prisma.$executeRaw`<SQL>`'
    | 'prisma.$executeRawUnsafe(<SQL>, [...values])'
    | 'prisma.$executeRaw(sql`<SQL>`)',
) {
  if (values.length > 0 && ALTER_RE.exec(query)) {
    // See https://github.com/prisma/prisma-client-js/issues/940 for more info
    throw new Error(`Running ALTER using ${invalidCall} is not supported
Using the example below you can still execute your query with Prisma, but please note that it is vulnerable to SQL injection attacks and requires you to take care of input sanitization.

Example:
  await prisma.$executeRawUnsafe(\`ALTER USER prisma WITH PASSWORD '\${password}'\`)

More Information: https://pris.ly/d/execute-raw
`)
  }
}
export type ErrorFormat = 'pretty' | 'colorless' | 'minimal'

export type Datasource = {
  url?: string
}
export type Datasources = Record<string, Datasource>

export interface PrismaClientOptions {
  /**
   * Will throw an Error if findUnique returns null
   */
  rejectOnNotFound?: InstanceRejectOnNotFound
  /**
   * Overwrites the datasource url from your prisma.schema file
   */
  datasources?: Datasources

  /**
   * @default "colorless"
   */
  errorFormat?: ErrorFormat

  /**
   * @example
   * \`\`\`
   * // Defaults to stdout
   * log: ['query', 'info', 'warn']
   *
   * // Emit as events
   * log: [
   *  { emit: 'stdout', level: 'query' },
   *  { emit: 'stdout', level: 'info' },
   *  { emit: 'stdout', level: 'warn' }
   * ]
   * \`\`\`
   * Read more in our [docs](https://www.prisma.io/docs/reference/tools-and-interfaces/prisma-client/logging#the-log-option).
   */
  log?: Array<LogLevel | LogDefinition>

  /**
   * @internal
   * You probably don't want to use this. \`__internal\` is used by internal tooling.
   */
  __internal?: {
    debug?: boolean
    hooks?: Hooks
    useUds?: boolean
    engine?: {
      cwd?: string
      binaryPath?: string
      endpoint?: string
      allowTriggerPanic?: boolean
    }
  }
}

export type Unpacker = (data: any) => any

export type HookParams = {
  query: string
  path: string[]
  rootField?: string
  typeName?: string
  document: any
  clientMethod: string
  args: any
}

export type Action = DMMF.ModelAction | 'executeRaw' | 'queryRaw'

export type InternalRequestParams = {
  /**
   * The original client method being called.
   * Even though the rootField / operation can be changed,
   * this method stays as it is, as it's what the user's
   * code looks like
   */
  clientMethod: string // TODO what is this
  callsite?: string // TODO what is this
  headers?: Record<string, string> // TODO what is this
  transactionId?: number // TODO what is this
  unpacker?: Unpacker // TODO what is this
} & QueryMiddlewareParams

// only used by the .use() hooks
export type AllHookArgs = {
  params: HookParams
  fetch: (params: HookParams) => Promise<any>
}

// TODO: drop hooks 💣
export type Hooks = {
  beforeRequest?: (options: HookParams) => any
}

/* Types for Logging */
export type LogLevel = 'info' | 'query' | 'warn' | 'error'
export type LogDefinition = {
  level: LogLevel
  emit: 'stdout' | 'event'
}

export type GetLogType<T extends LogLevel | LogDefinition> =
  T extends LogDefinition
    ? T['emit'] extends 'event'
      ? T['level']
      : never
    : never
export type GetEvents<T extends Array<LogLevel | LogDefinition>> =
  | GetLogType<T[0]>
  | GetLogType<T[1]>
  | GetLogType<T[2]>

export type QueryEvent = {
  timestamp: Date
  query: string
  params: string
  duration: number
  target: string
}

export type LogEvent = {
  timestamp: Date
  message: string
  target: string
}
/* End Types for Logging */

/**
 * Config that is stored into the generated client. When the generated client is
 * loaded, this same config is passed to {@link getPrismaClient} which creates a
 * closure with that config around a non-instantiated [[PrismaClient]].
 */
export interface GetPrismaClientConfig {
  document: DMMF.Document
  generator?: GeneratorConfig
  sqliteDatasourceOverrides?: DatasourceOverwrite[]
  relativeEnvPaths: {
    rootEnvPath?: string | null
    schemaEnvPath?: string | null
  }
  relativePath: string
  dirname: string
  clientVersion?: string
  engineVersion?: string
  datasourceNames: string[]
  activeProvider: string

  /**
   * The contents of the schema encoded into a string
   * @remarks only used for the purpose of data proxy
   */
  inlineSchema?: string

  /**
   * The contents of the schema encoded into a string
   * @remarks only used for the purpose of data proxy
   */
  inlineEnv?: LoadedEnv
}

const actionOperationMap = {
  findUnique: 'query',
  findFirst: 'query',
  findMany: 'query',
  count: 'query',
  create: 'mutation',
  createMany: 'mutation',
  update: 'mutation',
  updateMany: 'mutation',
  upsert: 'mutation',
  delete: 'mutation',
  deleteMany: 'mutation',
  executeRaw: 'mutation',
  queryRaw: 'mutation',
  aggregate: 'query',
  groupBy: 'query',
}

const aggregateKeys = {
  _avg: true,
  _count: true,
  _sum: true,
  _min: true,
  _max: true,
}

// TODO improve all these types, need a common place to share them between type
// gen and this. This will be relevant relevant for type gen tech debt refactor
export interface Client {
  _dmmf: DMMFClass
  _engine: Engine
  _fetcher: PrismaClientFetcher
  _connectionPromise?: Promise<any>
  _disconnectionPromise?: Promise<any>
  _engineConfig: EngineConfig
  _clientVersion: string
  _errorFormat: ErrorFormat
  $use<T>(
    arg0: Namespace | QueryMiddleware<T>,
    arg1?: QueryMiddleware | EngineMiddleware<T>,
  )
  $on(eventType: EngineEventType, callback: (event: any) => void)
  $connect()
  $disconnect()
  _runDisconnect()
  $executeRaw(
    query: TemplateStringsArray | sqlTemplateTag.Sql,
    ...values: any[]
  )
  $queryRaw(query: TemplateStringsArray | sqlTemplateTag.Sql, ...values: any[])
  __internal_triggerPanic(fatal: boolean)
  $transaction(input: any, options?: any)
}

export function getPrismaClient(config: GetPrismaClientConfig) {
  class PrismaClient implements Client {
    _dmmf: DMMFClass
    _engine: Engine
    _fetcher: PrismaClientFetcher
    _connectionPromise?: Promise<any>
    _disconnectionPromise?: Promise<any>
    _engineConfig: EngineConfig
    _clientVersion: string
    _errorFormat: ErrorFormat
    _clientEngineType: ClientEngineType
    private _hooks?: Hooks //
    private _getConfigPromise?: Promise<{
      datasources: DataSource[]
      generators: GeneratorConfig[]
    }>
    private _middlewares: Middlewares = new Middlewares()
    private _previewFeatures: string[]
    private _activeProvider: string
    private _transactionId = 1
    private _rejectOnNotFound?: InstanceRejectOnNotFound

    constructor(optionsArg?: PrismaClientOptions) {
      if (optionsArg) {
        validatePrismaClientOptions(optionsArg, config.datasourceNames)
      }

      this._rejectOnNotFound = optionsArg?.rejectOnNotFound
      this._clientVersion = config.clientVersion ?? clientVersion
      this._activeProvider = config.activeProvider
      this._clientEngineType = getClientEngineType(config.generator!)
      const envPaths = {
        rootEnvPath:
          config.relativeEnvPaths.rootEnvPath &&
          path.resolve(config.dirname, config.relativeEnvPaths.rootEnvPath),
        schemaEnvPath:
          config.relativeEnvPaths.schemaEnvPath &&
          path.resolve(config.dirname, config.relativeEnvPaths.schemaEnvPath),
      }

      const loadedEnv =
        globalThis.NOT_PROXY && tryLoadEnvs(envPaths, { conflictCheck: 'none' })

      try {
        const options: PrismaClientOptions = optionsArg ?? {}
        const internal = options.__internal ?? {}

        const useDebug = internal.debug === true
        if (useDebug) {
          Debug.enable('prisma:client')
        }

        if (internal.hooks) {
          this._hooks = internal.hooks
        }

        let cwd = path.resolve(config.dirname, config.relativePath)

        // TODO this logic should not be needed anymore #findSync
        if (globalThis.NOT_PROXY && !fs.existsSync(cwd)) {
          cwd = config.dirname
        }

        const thedatasources = options.datasources || {}
        const inputDatasources = Object.entries(thedatasources)
          /* eslint-disable-next-line @typescript-eslint/no-unused-vars */
          .filter(([_, source]) => {
            return source && source.url
          })
          .map(([name, { url }]: any) => ({
            name,
            url,
          }))

        const datasources = mergeBy(
          [],
          inputDatasources,
          (source: any) => source.name,
        )

        const engineConfig = internal.engine || {}

        if (options.errorFormat) {
          this._errorFormat = options.errorFormat
        } else if (process.env.NODE_ENV === 'production') {
          this._errorFormat = 'minimal'
        } else if (process.env.NO_COLOR) {
          this._errorFormat = 'colorless'
        } else {
          this._errorFormat = 'colorless' // default errorFormat
        }

        this._dmmf = new DMMFClass(config.document)

        this._previewFeatures = config.generator?.previewFeatures ?? []

        this._engineConfig = {
          cwd,
          dirname: config.dirname,
          enableDebugLogs: useDebug,
          allowTriggerPanic: engineConfig.allowTriggerPanic,
          datamodelPath: path.join(config.dirname, 'schema.prisma'),
          prismaPath: engineConfig.binaryPath ?? undefined,
          engineEndpoint: engineConfig.endpoint,
          datasources,
          generator: config.generator,
          showColors: this._errorFormat === 'pretty',
          logLevel: options.log && (getLogLevel(options.log) as any), // TODO
          logQueries:
            options.log &&
            Boolean(
              typeof options.log === 'string'
                ? options.log === 'query'
                : options.log.find((o) =>
                    typeof o === 'string' ? o === 'query' : o.level === 'query',
                  ),
            ),
          // we attempt to load env with fs -> attempt inline env -> default
          env: loadedEnv ? loadedEnv.parsed : config.inlineEnv?.parsed ?? {},
          flags: [],
          clientVersion: config.clientVersion,
          previewFeatures: mapPreviewFeatures(this._previewFeatures),
          useUds: internal.useUds,
          activeProvider: config.activeProvider,
          inlineSchema: config.inlineSchema,
        }

        // Append the mongodb experimental flag if the provider is mongodb
        if (config.activeProvider === 'mongodb') {
          const previewFeatures = this._engineConfig.previewFeatures
            ? this._engineConfig.previewFeatures.concat('mongodb')
            : ['mongodb']
          this._engineConfig.previewFeatures = previewFeatures
        }

        debug(`clientVersion: ${config.clientVersion}`)

        this._engine = this.getEngine()
        void this._getActiveProvider()

        // eslint-disable-next-line prettier/prettier
        if (!this._hasPreviewFlag('interactiveTransactions')) {
          this._fetcher = new PrismaClientFetcher(this, false, this._hooks)
        } else {
          this._fetcher = new RequestHandler(this, this._hooks) as any
        }

        if (options.log) {
          for (const log of options.log) {
            const level =
              typeof log === 'string'
                ? log
                : log.emit === 'stdout'
                ? log.level
                : null
            if (level) {
              this.$on(level, (event) => {
                logger.log(
                  `${logger.tags[level] ?? ''}`,
                  event.message || event.query,
                )
              })
            }
          }
        }

        this._bootstrapClient()
      } catch (e: any) {
        e.clientVersion = this._clientVersion
        throw e
      }
    }
    get [Symbol.toStringTag]() {
      return 'PrismaClient'
    }
    private getEngine(): Engine {
      if (this._clientEngineType === ClientEngineType.Library) {
        return globalThis.NOT_PROXY && new LibraryEngine(this._engineConfig)
      } else if (this._clientEngineType === ClientEngineType.Binary) {
        return globalThis.NOT_PROXY && new BinaryEngine(this._engineConfig)
      } else {
        return new DataProxyEngine(this._engineConfig)
      }
    }

    /**
     * Hook a middleware into the client
     * @param middleware to hook
     */
    $use<T>(middleware: QueryMiddleware<T>)
    $use<T>(namespace: 'all', cb: QueryMiddleware<T>) // TODO: 'all' actually means 'query', to be changed
    $use<T>(namespace: 'engine', cb: EngineMiddleware<T>)
    $use<T>(
      arg0: Namespace | QueryMiddleware<T>,
      arg1?: QueryMiddleware | EngineMiddleware<T>,
    ) {
      // TODO use a mixin and move this into MiddlewareHandler
      if (typeof arg0 === 'function') {
        this._middlewares.query.use(arg0 as QueryMiddleware)
      } else if (arg0 === 'all') {
        this._middlewares.query.use(arg1 as QueryMiddleware)
      } else if (arg0 === 'engine') {
        this._middlewares.engine.use(arg1 as EngineMiddleware)
      } else {
        throw new Error(`Invalid middleware ${arg0}`)
      }
    }

    $on(eventType: EngineEventType, callback: (event: any) => void) {
      if (eventType === 'beforeExit') {
        this._engine.on('beforeExit', callback)
      } else {
        this._engine.on(eventType, (event) => {
          const fields = event.fields
          if (eventType === 'query') {
            return callback({
              timestamp: event.timestamp,
              query: fields?.query ?? event.query,
              params: fields?.params ?? event.params,
              duration: fields?.duration_ms ?? event.duration,
              target: event.target,
            })
          } else {
            // warn, info, or error events
            return callback({
              timestamp: event.timestamp,
              message: fields?.message ?? event.message,
              target: event.target,
            })
          }
        })
      }
    }

    $connect() {
      try {
        return this._engine.start()
      } catch (e: any) {
        e.clientVersion = this._clientVersion
        throw e
      }
    }
    /**
     * @private
     */
    async _runDisconnect() {
      await this._engine.stop()
      delete this._connectionPromise
      this._engine = this.getEngine()
      delete this._disconnectionPromise
      delete this._getConfigPromise
    }

    /**
     * Disconnect from the database
     */
    $disconnect() {
      try {
        return this._engine.stop()
      } catch (e: any) {
        e.clientVersion = this._clientVersion
        throw e
      }
    }

    private async _getActiveProvider(): Promise<void> {
      try {
        const configResult = await this._engine.getConfig()
        this._activeProvider = configResult.datasources[0].activeProvider
      } catch (e) {
        // it's ok to silently fail
      }
    }

    /**
     * Executes a raw query. Always returns a number
     */
    private $executeRawInternal(
      runInTransaction: boolean,
      transactionId: number | undefined,
      query: string | TemplateStringsArray | sqlTemplateTag.Sql,
      ...values: sqlTemplateTag.RawValue[]
    ) {
      // TODO Clean up types
      let queryString = ''
      let parameters: any = undefined
      if (typeof query === 'string') {
        // If this was called as prisma.$executeRaw(<SQL>, [...values]), assume it is a pre-prepared SQL statement, and forward it without any changes
        queryString = query
        parameters = {
          values: serializeRawParameters(values || []),
          __prismaRawParamaters__: true,
        }
        checkAlter(
          queryString,
          values,
          'prisma.$executeRawUnsafe(<SQL>, [...values])',
        )
      } else if (isReadonlyArray(query)) {
        // If this was called as prisma.$executeRaw`<SQL>`, try to generate a SQL prepared statement
        switch (this._activeProvider) {
          case 'sqlite':
          case 'mysql': {
            const queryInstance = sqlTemplateTag.sqltag(query, ...values)

            queryString = queryInstance.sql
            parameters = {
              values: serializeRawParameters(queryInstance.values),
              __prismaRawParamaters__: true,
            }
            break
          }

          case 'postgresql': {
            const queryInstance = sqlTemplateTag.sqltag(query, ...values)

            queryString = queryInstance.text
            checkAlter(
              queryString,
              queryInstance.values,
              'prisma.$executeRaw`<SQL>`',
            )
            parameters = {
              values: serializeRawParameters(queryInstance.values),
              __prismaRawParamaters__: true,
            }
            break
          }

          case 'sqlserver': {
            queryString = mssqlPreparedStatement(query)
            parameters = {
              values: serializeRawParameters(values),
              __prismaRawParamaters__: true,
            }
            break
          }
        }
      } else {
        // If this was called as prisma.$executeRaw(sql`<SQL>`), use prepared statements from sql-template-tag
        switch (this._activeProvider) {
          case 'sqlite':
          case 'mysql':
            queryString = query.sql
            break
          case 'postgresql':
            queryString = query.text
            checkAlter(
              queryString,
              query.values,
              'prisma.$executeRaw(sql`<SQL>`)',
            )
            break
          case 'sqlserver':
            queryString = mssqlPreparedStatement(query.strings)
            break
        }
        parameters = {
          values: serializeRawParameters(query.values),
          __prismaRawParamaters__: true,
        }
      }

      if (parameters?.values) {
        debug(`prisma.$executeRaw(${queryString}, ${parameters.values})`)
      } else {
        debug(`prisma.$executeRaw(${queryString})`)
      }

      const args = { query: queryString, parameters }

      debug(`Prisma Client call:`)
      return this._request({
        args,
        clientMethod: 'executeRaw',
        dataPath: [],
        action: 'executeRaw',
        callsite: this._getCallsite(),
        runInTransaction,
        transactionId: transactionId,
      })
    }

    /**
     * Executes a raw query and always returns a number
     */
    private $executeRawRequest(
      query: string | TemplateStringsArray | sqlTemplateTag.Sql,
      ...values: sqlTemplateTag.RawValue[]
    ) {
      const request = (transactionId?: number, runInTransaction?: boolean) => {
        try {
          const promise = this.$executeRawInternal(
            runInTransaction ?? false,
            transactionId,
            query,
            ...values,
          )
          ;(promise as any).isExecuteRaw = true
          return promise
        } catch (e: any) {
          e.clientVersion = this._clientVersion
          throw e
        }
      }

      return createPrismaPromise(request)
    }

    /**
     * Executes a raw query provided through a safe tag function
     * @see https://github.com/prisma/prisma/issues/7142
     *
     * @param query
     * @param values
     * @returns
     */
    $executeRaw(
      query: TemplateStringsArray | sqlTemplateTag.Sql,
      ...values: any[]
    ) {
      return createPrismaPromise(() => {
        if (
          (query as TemplateStringsArray).raw ||
          (query as sqlTemplateTag.Sql).sql
        ) {
          return this.$executeRawRequest(query, ...values)
        }

        throw new PrismaClientValidationError(`\`$executeRaw\` is a tag function, please use it like the following:
\`\`\`
const result = await prisma.$executeRaw\`UPDATE User SET cool = \${true} WHERE email = \${'user@email.com'};\`
\`\`\`

Or read our docs at https://www.prisma.io/docs/concepts/components/prisma-client/raw-database-access#executeraw
`)
      })
    }

    /**
     * Unsafe counterpart of `$executeRaw` that is susceptible to SQL injections
     * @see https://github.com/prisma/prisma/issues/7142
     *
     * @param query
     * @param values
     * @returns
     */
    $executeRawUnsafe(query: string, ...values: sqlTemplateTag.RawValue[]) {
      return this.$executeRawRequest(query, ...values)
    }

    private _getCallsite() {
      if (this._errorFormat !== 'minimal') {
        return new Error().stack
      }
      return undefined
    }

    /**
     * Executes a raw query and returns selected data
     */
    private $queryRawInternal(
      runInTransaction: boolean,
      transactionId: number | undefined,
      query: string | TemplateStringsArray | sqlTemplateTag.Sql,
      ...values: sqlTemplateTag.RawValue[]
    ) {
      let queryString = ''
      let parameters: any = undefined

      if (typeof query === 'string') {
        // If this was called as prisma.$queryRaw(<SQL>, [...values]), assume it is a pre-prepared SQL statement, and forward it without any changes
        queryString = query
        parameters = {
          values: serializeRawParameters(values || []),
          __prismaRawParamaters__: true,
        }
      } else if (isReadonlyArray(query)) {
        // If this was called as prisma.$queryRaw`<SQL>`, try to generate a SQL prepared statement
        // Example: prisma.$queryRaw`SELECT * FROM User WHERE id IN (${Prisma.join(ids)})`
        switch (this._activeProvider) {
          case 'sqlite':
          case 'mysql': {
            const queryInstance = sqlTemplateTag.sqltag(query, ...values)

            queryString = queryInstance.sql
            parameters = {
              values: serializeRawParameters(queryInstance.values),
              __prismaRawParamaters__: true,
            }
            break
          }

          case 'postgresql': {
            const queryInstance = sqlTemplateTag.sqltag(query as any, ...values)

            queryString = queryInstance.text
            parameters = {
              values: serializeRawParameters(queryInstance.values),
              __prismaRawParamaters__: true,
            }
            break
          }

          case 'sqlserver': {
            const queryInstance = sqlTemplateTag.sqltag(query as any, ...values)

            queryString = mssqlPreparedStatement(queryInstance.strings)
            parameters = {
              values: serializeRawParameters(queryInstance.values),
              __prismaRawParamaters__: true,
            }
            break
          }
        }
      } else {
        // If this was called as prisma.$queryRaw(Prisma.sql`<SQL>`), use prepared statements from sql-template-tag
        // Example: prisma.$queryRaw(Prisma.sql`SELECT * FROM User WHERE id IN (${Prisma.join(ids)})`);
        switch (this._activeProvider) {
          case 'sqlite':
          case 'mysql':
            queryString = query.sql
            break
          case 'postgresql':
            queryString = query.text
            break
          case 'sqlserver':
            queryString = mssqlPreparedStatement(query.strings)
            break
        }
        parameters = {
          values: serializeRawParameters(query.values),
          __prismaRawParamaters__: true,
        }
      }

      if (parameters?.values) {
        debug(`prisma.queryRaw(${queryString}, ${parameters.values})`)
      } else {
        debug(`prisma.queryRaw(${queryString})`)
      }

      const args = { query: queryString, parameters }

      debug(`Prisma Client call:`)
      // const doRequest = (runInTransaction = false) => {
      return this._request({
        args,
        clientMethod: 'queryRaw',
        dataPath: [],
        action: 'queryRaw',
        callsite: this._getCallsite(),
        runInTransaction,
        transactionId: transactionId,
      })
    }

    /**
     * Executes a raw query and returns selected data
     */
    private $queryRawRequest(
      query: string | TemplateStringsArray | sqlTemplateTag.Sql,
      ...values: sqlTemplateTag.RawValue[]
    ) {
      const request = (transactionId?: number, runInTransaction?: boolean) => {
        try {
          const promise = this.$queryRawInternal(
            runInTransaction ?? false,
            transactionId,
            query,
            ...values,
          )
          ;(promise as any).isQueryRaw = true
          return promise
        } catch (e: any) {
          e.clientVersion = this._clientVersion
          throw e
        }
      }

      return createPrismaPromise(request)
    }

    /**
     * Executes a raw query provided through a safe tag function
     * @see https://github.com/prisma/prisma/issues/7142
     *
     * @param query
     * @param values
     * @returns
     */
    $queryRaw(
      query: TemplateStringsArray | sqlTemplateTag.Sql,
      ...values: any[]
    ) {
      return createPrismaPromise(() => {
        if (
          (query as TemplateStringsArray).raw ||
          (query as sqlTemplateTag.Sql).sql
        ) {
          return this.$queryRawRequest(query, ...values)
        }

        throw new PrismaClientValidationError(`\`$queryRaw\` is a tag function, please use it like the following:
\`\`\`
const result = await prisma.$queryRaw\`SELECT * FROM User WHERE id = \${1} OR email = \${'user@email.com'};\`
\`\`\`

Or read our docs at https://www.prisma.io/docs/concepts/components/prisma-client/raw-database-access#queryraw
`)
      })
    }

    /**
     * Unsafe counterpart of `$queryRaw` that is susceptible to SQL injections
     * @see https://github.com/prisma/prisma/issues/7142
     *
     * @param query
     * @param values
     * @returns
     */
    $queryRawUnsafe(query: string, ...values: sqlTemplateTag.RawValue[]) {
      return this.$queryRawRequest(query, ...values)
    }

    __internal_triggerPanic(fatal: boolean) {
      if (!this._engineConfig.allowTriggerPanic) {
        throw new Error(`In order to use .__internal_triggerPanic(), please enable it like so:
new PrismaClient({
  __internal: {
    engine: {
      allowTriggerPanic: true
    }
  }
})`)
      }

      // TODO: make a `fatal` boolean instead & let be handled in `engine-core`
      // in `runtimeHeadersToHttpHeaders` maybe add a shared in `Engine`
      const headers: Record<string, string> = fatal
        ? { 'X-DEBUG-FATAL': '1' }
        : { 'X-DEBUG-NON-FATAL': '1' }

      return this._request({
        action: 'queryRaw',
        args: {
          query: 'SELECT 1',
          parameters: undefined,
        },
        clientMethod: 'queryRaw',
        dataPath: [],
        runInTransaction: false,
        headers,
        callsite: this._getCallsite(),
      })
    }

    /**
     * @deprecated
     */
    private ___getTransactionId() {
      return this._transactionId++
    }

    /**
     * @deprecated
     */
    private async $___transactionInternal(promises: Array<any>): Promise<any> {
      for (const p of promises) {
        if (!p) {
          throw new Error(
            `All elements of the array need to be Prisma Client promises. Hint: Please make sure you are not awaiting the Prisma client calls you intended to pass in the $transaction function.`,
          )
        }
        if (
          (!p.requestTransaction ||
            typeof p.requestTransaction !== 'function') &&
          !p?.isQueryRaw &&
          !p?.isExecuteRaw
        ) {
          throw new Error(
            `All elements of the array need to be Prisma Client promises. Hint: Please make sure you are not awaiting the Prisma client calls you intended to pass in the $transaction function.`,
          )
        }
      }

      const transactionId = this.___getTransactionId()

      const requests = await Promise.all(
        promises.map((p) => {
          if (p.requestTransaction) {
            return p.requestTransaction(transactionId)
          } else {
          }
          return p
        }),
      )

      return Promise.all(
        requests.map((r) => {
          if (Object.prototype.toString.call(r) === '[object Promise]') {
            return r
          }
          if (r && typeof r === 'function') {
            return r()
          }
          return r
        }),
      )
    }

    /**
     * @deprecated
     */
    private async $___transaction(promises: Array<any>): Promise<any> {
      try {
        return this.$___transactionInternal(promises)
      } catch (e: any) {
        e.clientVersion = this._clientVersion
        throw e
      }
    }

    /**
     * Execute queries within a transaction
     * @param input a callback or a query list
     * @param options to set timeouts
     * @returns
     */
    $transaction(input: any, options?: any) {
      // eslint-disable-next-line prettier/prettier
      if (!this._hasPreviewFlag('interactiveTransactions')) {
        return this.$___transaction(input)
      }

      try {
        return this._transaction(input, options)
      } catch (e: any) {
        e.clientVersion = this._clientVersion
        throw e
      }
    }

    /**
     * Decide upon which transaction logic to use
     * @param input
     * @param options
     * @returns
     */
    private async _transaction(input: any, options?: any) {
      if (typeof input === 'function') {
        return this._transactionWithCallback(input, options)
      }

      return this._transactionWithRequests(input, options)
    }

    /**
     * Perform a long-running transaction
     * @param callback
     * @param options
     * @returns
     */
    private async _transactionWithCallback(
      callback: (client: Client) => Promise<unknown>,
      options?: { maxWait: number; timeout: number },
    ) {
      // we ask the query engine to open a transaction
      const info = await this._engine.transaction('start', options)

      let result: unknown
      try {
        // execute user logic with a proxied the client
        result = await callback(transactionProxy(this, info.id))

        // it went well, then we commit the transaction
        await this._engine.transaction('commit', info)
      } catch (e: any) {
        // it went bad, then we rollback the transaction
        await this._engine.transaction('rollback', info)

        throw e
      }

      return result
    }

    /**
     * Execute a batch of requests in a transaction
     * @param requests
     * @param options
     */
    private async _transactionWithRequests(
      requests: Array<Promise<unknown>>,
      options?: { maxWait: number; timeout: number },
    ) {
      return this._transactionWithCallback(async (prisma) => {
        const transactionId: string = prisma[TX_ID] // some proxy magic

        const _requests = requests.map((request) => {
          return new Promise((resolve, reject) => {
            // each request has already been called with `prisma.<call>`
            // so we inject `transactionId` by intercepting that promise
            ;(request as any).then(resolve, reject, transactionId)
          })
        })

        return Promise.all(_requests) // get results from `BatchLoader`
      }, options)
    }

    /**
     * Runs the middlewares over params before executing a request
     * @param internalParams
     * @param middlewareIndex
     * @returns
     */
    private _request(internalParams: InternalRequestParams): Promise<any> {
      try {
        // make sure that we don't leak extra properties to users
        const params: QueryMiddlewareParams = {
          args: internalParams.args,
          dataPath: internalParams.dataPath,
          runInTransaction: internalParams.runInTransaction,
          action: internalParams.action,
          model: internalParams.model,
        }

        let index = -1
        // prepare recursive fn that will pipe params through middlewares
        const consumer = (changedParams: QueryMiddlewareParams) => {
          // if this `next` was called and there's some more middlewares
          const nextMiddleware = this._middlewares.query.get(++index)

          if (nextMiddleware) {
            // we pass the modfied params down to the next one, & repeat
            return nextMiddleware(changedParams, consumer)
          }

          const changedInternalParams = { ...internalParams, ...params }

          // TODO remove this once LRT is the default transaction mode
          if (index > 0 && !this._hasPreviewFlag('interactiveTransactions')) {
            delete changedInternalParams['transactionId']
          }

          // no middleware? then we just proceed with request execution
          return this._executeRequest(changedInternalParams)
        }

<<<<<<< HEAD
        if (globalThis.NOT_PROXY) {
          // async scope https://github.com/prisma/prisma/issues/3148
          const resource = new AsyncResource('prisma-client-request')
          return resource.runInAsyncScope(() => consumer(params))
        }

        return consumer(params)
      } catch (e) {
=======
        return resource.runInAsyncScope(() => consumer(params))
      } catch (e: any) {
>>>>>>> 07d09182
        e.clientVersion = this._clientVersion
        throw e
      }
    }

    private _executeRequest({
      args,
      clientMethod,
      dataPath,
      callsite,
      runInTransaction,
      action,
      model,
      headers,
      transactionId,
      unpacker,
    }: InternalRequestParams) {
      if (action !== 'executeRaw' && action !== 'queryRaw' && !model) {
        throw new Error(`Model missing for action ${action}`)
      }

      if ((action === 'executeRaw' || action === 'queryRaw') && model) {
        throw new Error(
          `executeRaw and queryRaw can't be executed on a model basis. The model ${model} has been provided`,
        )
      }
      let rootField: string | undefined
      const operation = actionOperationMap[action]

      if (action === 'executeRaw' || action === 'queryRaw') {
        rootField = action
      }

      // TODO: Replace with lookup map for speedup
      let mapping
      if (model) {
        mapping = this._dmmf.mappingsMap[model]
        if (!mapping) {
          throw new Error(`Could not find mapping for model ${model}`)
        }

        rootField = mapping[action]
      }

      if (operation !== 'query' && operation !== 'mutation') {
        throw new Error(`Invalid operation ${operation} for action ${action}`)
      }

      const field = this._dmmf.rootFieldMap[rootField!]

      if (!field) {
        throw new Error(
          `Could not find rootField ${rootField} for action ${action} for model ${model} on rootType ${operation}`,
        )
      }

      const { isList } = field.outputType
      const typeName = getOutputTypeName(field.outputType.type)

      const rejectOnNotFound: RejectOnNotFound = getRejectOnNotFound(
        action,
        typeName,
        args,
        this._rejectOnNotFound,
      )
      let document = makeDocument({
        dmmf: this._dmmf,
        rootField: rootField!,
        rootTypeName: operation,
        select: args,
      })

      document.validate(args, false, clientMethod, this._errorFormat, callsite)

      document = transformDocument(document)

      // as printJsonWithErrors takes a bit of compute
      // we only want to do it, if debug is enabled for 'prisma-client'
      if (Debug.enabled('prisma:client')) {
        const query = String(document)
        debug(`Prisma Client call:`)
        debug(
          `prisma.${clientMethod}(${printJsonWithErrors({
            ast: args,
            keyPaths: [],
            valuePaths: [],
            missingItems: [],
          })})`,
        )
        debug(`Generated request:`)
        debug(query + '\n')
      }

      return this._fetcher.request({
        document,
        clientMethod,
        typeName,
        dataPath,
        rejectOnNotFound,
        isList,
        rootField: rootField!,
        callsite,
        showColors: this._errorFormat === 'pretty',
        args,
        engineHook: this._middlewares.engine.get(0),
        runInTransaction,
        headers,
        transactionId,
        unpacker,
      })
    }

    private _bootstrapClient() {
      const modelClientBuilders = this._dmmf.mappings.modelOperations.reduce(
        (modelClientBuilders, modelMapping) => {
          const lowerCaseModel = lowerCase(modelMapping.model)
          const model = this._dmmf.modelMap[modelMapping.model]

          if (!model) {
            throw new Error(
              `Invalid mapping ${modelMapping.model}, can't find model`,
            )
          }

          // creates a builder for `prisma...<function>` in the runtime so that
          // all models will get their own sub-"client" for query execution
          const ModelClientBuilder = ({
            operation,
            actionName,
            args,
            dataPath,
            modelName,
            unpacker,
          }: {
            operation: string
            actionName: Action
            args: any
            dataPath: string[]
            modelName: string
            unpacker?: Unpacker
          }) => {
            let requestPromise: Promise<unknown> | undefined

            // prepare a request with current context & prevent multi-calls we
            // save it into `requestPromise` to allow one request per promise
            const callsite = this._getCallsite()
            const request = (
              transactionId?: number,
              runInTransaction?: boolean,
            ) => {
              requestPromise =
                requestPromise ??
                this._request({
                  args,
                  model: modelName ?? model.name,
                  action: actionName,
                  clientMethod: `${lowerCaseModel}.${actionName}`,
                  dataPath: dataPath,
                  callsite: callsite,
                  runInTransaction: runInTransaction ?? false,
                  transactionId: transactionId,
                  unpacker,
                })

              return requestPromise
            }

            // `modelClient` implements promises to have deferred actions that
            // will be called later on through model delegated functions
            const modelClient = createPrismaPromise(request)

            // add relation fields
            for (const field of model.fields.filter(
              (f) => f.kind === 'object',
            )) {
              modelClient[field.name] = (fieldArgs) => {
                const prefix = dataPath.includes('select')
                  ? 'select'
                  : dataPath.includes('include')
                  ? 'include'
                  : 'select'
                const newDataPath = [...dataPath, prefix, field.name]
                const newArgs = deepSet(args, newDataPath, fieldArgs || true)

                return modelClientBuilders[field.type]({
                  operation,
                  actionName,
                  args: newArgs,
                  dataPath: newDataPath,
                  isList: field.isList,
                  /*
                   * necessary for user.posts() calls -> the original model name needs to be preserved
                   */
                  modelName: modelName || model.name,
                })
              }
            }

            return modelClient
          }

          modelClientBuilders[model.name] = ModelClientBuilder

          return modelClientBuilders
        },
        {},
      )

      for (const mapping of this._dmmf.mappings.modelOperations) {
        const lowerCaseModel = lowerCase(mapping.model)

        const filteredActionsList = {
          model: true,
          plural: true,
          aggregate: true,
          groupBy: true,
        }

        // here we call the `modelClientBuilder` inside of each delegate function
        // once triggered, the function will return the `modelClient` from above
        const delegate: any = Object.keys(mapping).reduce((acc, actionName) => {
          if (!filteredActionsList[actionName]) {
            const operation = getOperation(actionName as any)
            acc[actionName] = (args) =>
              modelClientBuilders[mapping.model]({
                operation,
                actionName,
                dataPath: [],
                args,
              })
          }

          return acc
        }, {})

        delegate.count = (args) => {
          let select
          let unpacker: Unpacker | undefined
          if (args?.select && typeof args?.select === 'object') {
            select = { _count: { select: args.select } }
          } else {
            select = { _count: { select: { _all: true } } }
            unpacker = (data) => {
              data._count = data._count?._all
              return data
            }
          }

          return modelClientBuilders[mapping.model]({
            operation: 'query',
            actionName: `aggregate`,
            args: {
              ...(args ?? {}),
              select,
            },
            dataPath: ['_count'],
            unpacker,
          })
        }

        delegate.aggregate = (args) => {
          /**
           * _avg, _count, _sum, _min, _max need to go into select
           * For speed reasons we can go with "for in "
           */
          let unpacker: Unpacker | undefined = undefined
          const select = Object.entries(args).reduce((acc, [key, value]) => {
            // if it is an aggregate like "_avg", wrap it with "select"
            if (aggregateKeys[key]) {
              if (!acc.select) {
                acc.select = {}
              }
              // `_count` doesn't have a sub-selection
              if (key === '_count' || key === 'count') {
                if (typeof value === 'object' && value) {
                  acc.select[key] = { select: value }
                } else {
                  acc.select[key] = { select: { _all: value } }
                  unpacker = (data) => {
                    if (data._count) {
                      data._count = data._count?._all
                    } else if (data.count) {
                      data.count = data.count?._all
                    }
                    return data
                  }
                }
              } else {
                acc.select[key] = { select: value }
              }
            } else {
              acc[key] = value
            }
            return acc
          }, {} as any)

          return modelClientBuilders[mapping.model]({
            operation: 'query',
            actionName: 'aggregate', // actionName is just cosmetics 💅🏽
            rootField: mapping.aggregate,
            args: select,
            dataPath: [],
            unpacker,
          })
        }

        delegate.groupBy = (args) => {
          let unpacker: Unpacker | undefined = undefined

          /**
           * _avg, _count, _sum, _min, _max need to go into select
           * For speed reasons we can go with "for in "
           */
          const select = Object.entries(args).reduce((acc, [key, value]) => {
            // if it is an aggregate like "_avg", wrap it with "select"
            if (aggregateKeys[key]) {
              if (!acc.select) {
                acc.select = {}
              }

              acc.select[key] = { select: value }
              // otherwise leave it alone
            } else {
              acc[key] = value
            }
            if (key === '_count') {
              if (typeof value === 'object' && value) {
                acc.select[key] = { select: value }
              } else if (typeof value === 'boolean') {
                acc.select[key] = { select: { _all: value } }
                unpacker = (data) => {
                  if (Array.isArray(data)) {
                    data = data.map((row) => {
                      if (
                        row &&
                        typeof row._count === 'object' &&
                        row._count?._all
                      ) {
                        row._count = row._count?._all
                      }
                      return row
                    })
                  }
                  return data
                }
              }
            }
            if (key === 'by' && Array.isArray(value) && value.length > 0) {
              if (!acc.select) {
                acc.select = {}
              }
              for (const by of value) {
                acc.select[by] = true
              }
            }
            return acc
          }, {} as any)

          return modelClientBuilders[mapping.model]({
            operation: 'query',
            actionName: 'groupBy', // actionName is just cosmetics 💅🏽
            rootField: mapping.groupBy,
            args: select,
            dataPath: [],
            unpacker,
          })
        }

        this[lowerCaseModel] = delegate
      }
    }

    /**
     * Shortcut for checking a preview flag
     * @param feature preview flag
     * @returns
     */
    private _hasPreviewFlag(feature: string) {
      return !!this._engineConfig.previewFeatures?.includes(feature)
    }
  }

  return PrismaClient as new (optionsArg?: PrismaClientOptions) => Client
}

const TX_ID = Symbol.for('prisma.client.transaction.id')
const forbidden = ['$connect', '$disconnect', '$on', '$transaction', '$use']

/**
 * Proxy that takes over client promises to pass `transactionId`
 * @param thing to be proxied
 * @param transactionId to be passed down to `_query`
 * @returns
 */
function transactionProxy<T>(thing: T, transactionId: string): T {
  // we only wrap within a proxy if it's possible: if it's an object
  if (typeof thing !== 'object') return thing

  return new Proxy(thing as any as object, {
    get: (target, prop) => {
      // we don't want to allow any calls to our `forbidden` methods
      if (forbidden.includes(prop as string)) return undefined

      // secret accessor to get the `transactionId` in a transaction
      if (prop === TX_ID) return transactionId

      if (typeof target[prop] === 'function') {
        // we override & handle every function call within the proxy
        return (...args: unknown[]) => {
          if (prop === 'then') {
            // this is our promise, we pass it an extra info argument
            // this will call "our" `then` which will call `_request`
            return target[prop](...args, transactionId)
          }

          // if it's not the end promise, continue wrapping as it goes
          return transactionProxy(target[prop](...args), transactionId)
        }
      }

      // probably an object, not the end, continue wrapping as it goes
      return transactionProxy(target[prop], transactionId)
    },
  }) as any as T
}

/**
 * Prisma's `Promise` that is backwards-compatible. All additions on top of the
 * original `Promise` are optional so that it can be backwards-compatible.
 * @see [[createPrismaPromise]]
 */
interface PrismaPromise<A> extends Promise<A> {
  /**
   * Extension of the original `.then` function
   * @param onfulfilled same as regular promises
   * @param onrejected same as regular promises
   * @param transactionId for interactive tx ids
   */
  then<R1 = A, R2 = never>(
    onfulfilled?: (value: A) => R1 | PromiseLike<R1>,
    onrejected?: (error: unknown) => R2 | PromiseLike<R2>,
    transactionId?: number,
  ): Promise<R1 | R2>

  /**
   * Called when executing a batch of regular tx
   * @param id for regular tx ids
   */
  requestTransaction?(id: number): PromiseLike<unknown>
}

/**
 * Creates a [[PrismaPromise]]. It is Prisma's implementation of `Promise` which
 * is essentially a proxy for `Promise`. All the transaction-compatible client
 * methods return one, this allows for pre-preparing queries without executing
 * them until `.then` is called. It's the foundation of Prisma's query batching.
 * @param callback that will be wrapped within our promise implementation
 * @see [[PrismaPromise]]
 * @returns
 */
function createPrismaPromise(
  callback: (
    transactionId?: number,
    runInTransaction?: boolean,
  ) => PrismaPromise<unknown>,
): PrismaPromise<unknown> {
  // we handle exceptions that happen in the scope as `Promise` rejections
  const _callback = (transactionId?: number, runInTransaction?: boolean) => {
    try {
      return callback(transactionId, runInTransaction)
    } catch (error) {
      // and that is because exceptions are not always async
      return Promise.reject(error) as PrismaPromise<unknown>
    }
  }

  return {
    then(onFulfilled, onRejected, transactionId?: number) {
      const promise = _callback(transactionId, false)

      return promise.then(onFulfilled, onRejected, transactionId)
    },
    catch(onRejected) {
      return _callback().catch(onRejected)
    },
    finally(onFinally) {
      return _callback().finally(onFinally)
    },
    requestTransaction(transactionId: number) {
      const promise = _callback(transactionId, true)

      if (promise.requestTransaction) {
        // requestTransaction support for nested promises
        return promise.requestTransaction(transactionId)
      }

      return promise
    },
    [Symbol.toStringTag]: 'PrismaPromise',
  }
}

export function getOperation(action: DMMF.ModelAction): 'query' | 'mutation' {
  if (
    action === DMMF.ModelAction.findMany ||
    action === DMMF.ModelAction.findUnique ||
    action === DMMF.ModelAction.findFirst
  ) {
    return 'query'
  }
  return 'mutation'
}<|MERGE_RESOLUTION|>--- conflicted
+++ resolved
@@ -1151,7 +1151,6 @@
           return this._executeRequest(changedInternalParams)
         }
 
-<<<<<<< HEAD
         if (globalThis.NOT_PROXY) {
           // async scope https://github.com/prisma/prisma/issues/3148
           const resource = new AsyncResource('prisma-client-request')
@@ -1159,11 +1158,7 @@
         }
 
         return consumer(params)
-      } catch (e) {
-=======
-        return resource.runInAsyncScope(() => consumer(params))
       } catch (e: any) {
->>>>>>> 07d09182
         e.clientVersion = this._clientVersion
         throw e
       }

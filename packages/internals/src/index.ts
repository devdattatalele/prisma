export { checkUnsupportedDataProxy } from './cli/checkUnsupportedDataProxy'
export { getGeneratorSuccessMessage } from './cli/getGeneratorSuccessMessage'
export {
  getPrismaConfigFromPackageJson,
  getSchema,
  getSchemaDir,
  type GetSchemaOptions,
  type GetSchemaResult,
  getSchemaWithPath,
<<<<<<< HEAD
  findNearestPackageJson,
=======
  getSchemaWithPathOptional,
>>>>>>> fbbb5d9f
} from './cli/getSchema'
export { getCLIPathHash, getProjectHash } from './cli/hashes'
export { unknownCommand } from './cli/Help'
export { HelpError } from './cli/Help'
export type {
  Command,
  Commands,
  CompiledGeneratorDefinition,
  Dictionary,
  GeneratorConfig,
  GeneratorDefinition,
  GeneratorDefinitionWithPackage,
  GeneratorFunction,
  GeneratorOptions,
} from './cli/types'
export { arg, format, isError } from './cli/utils'
export { ClientEngineType, DEFAULT_CLIENT_ENGINE_TYPE, getClientEngineType } from './client/getClientEngineType'
export { credentialsToUri, protocolToConnectorType, uriToCredentials } from './convertCredentials'
export * from './engine-commands'
export { resolveUrl } from './engine-commands/getConfig'
export { relativizePathInPSLError } from './engine-commands/relativizePathInPSLError'
export { Generator } from './Generator'
export type { GeneratorPaths } from './get-generators/generatorResolvers/generatorResolvers'
export { getPackageCmd } from './get-generators/generatorResolvers/prisma-client-js/auto-installation/getPackageCmd'
export type { ProviderAliases } from './get-generators/getGenerators'
export { getGenerator, getGenerators } from './get-generators/getGenerators'
export { fixBinaryTargets } from './get-generators/utils/fixBinaryTargets'
export { printGeneratorConfig } from './get-generators/utils/printGeneratorConfig'
export { getPackedPackage } from './getPackedPackage'
export { highlightDatamodel, highlightSql, highlightTS } from './highlight/highlight'
export * as logger from './logger'
export type { MigrateTypes } from './migrateTypes'
export { ErrorArea, isRustPanic, RustPanic } from './panic'
export { BinaryType } from './resolveBinary'
export { engineEnvVarMap, resolveBinary } from './resolveBinary'
export type { SchemaEngineLogLine } from './schemaEngineCommands'
export { canConnectToDatabase, createDatabase, dropDatabase } from './schemaEngineCommands'
export { SchemaEngineExitCode } from './schemaEngineCommands'
export { sendPanic } from './sendPanic'
export * from './tracing/types'
export type { DatabaseCredentials } from './types'
export { assertAlways } from './utils/assertAlways'
export { assertNever } from './utils/assertNever'
export { binaryTargetRegex } from './utils/binaryTargetRegex'
export { default as byline } from './utils/byline'
export { callOnceOnSuccess } from './utils/callOnce'
export { canPrompt } from './utils/canPrompt'
export { chmodPlusX } from './utils/chmodPlusX'
export { locateLocalCloudflareD1 } from './utils/cloudflareD1'
export { drawBox } from './utils/drawBox'
export { extractPreviewFeatures } from './utils/extractPreviewFeatures'
export { formatms } from './utils/formatms'
export { formatTable } from './utils/formatTable'
export * as fsFunctional from './utils/fs-functional'
export * as fsUtils from './utils/fs-utils'
export { getCommandWithExecutor } from './utils/getCommandWithExecutor'
export { getEnvPaths } from './utils/getEnvPaths'
export { version } from './utils/getVersionFromPackageJson'
export { handleLibraryLoadingErrors } from './utils/handleEngineLoadingErrors'
export { handlePanic } from './utils/handlePanic'
export { hasOwnProperty } from './utils/hasOwnProperty'
export { isCi } from './utils/isCi'
export { isCurrentBinInstalledGlobally } from './utils/isCurrentBinInstalledGlobally'
export { isInteractive } from './utils/isInteractive'
export { isPromiseLike } from './utils/isPromiseLike'
export { keyBy } from './utils/keyBy'
export { link } from './utils/link'
export { loadLibrary as load } from './utils/load'
export { loadEnvFile } from './utils/loadEnvFile'
export { mapObjectValues } from './utils/mapObjectValues'
export { maskSchema } from './utils/maskSchema'
export { maxBy, maxWithComparator } from './utils/max'
export { missingGeneratorMessage } from './utils/missingGeneratorMessage'
export { parseAWSNodejsRuntimeEnvVarVersion } from './utils/parseAWSNodejsRuntimeEnvVarVersion'
export { parseBinaryTargetsEnvValue, parseEnvValue } from './utils/parseEnvValue'
export { longestCommonPathPrefix, pathToPosix } from './utils/path'
export { pick } from './utils/pick'
export { printConfigWarnings } from './utils/printConfigWarnings'
export {
  debugMultipleSchemaPaths,
  debugMultipleSchemas,
  extractSchemaContent,
  type SchemaFileInput,
  toMultipleSchemas,
} from './utils/schemaFileInput'
export { type MultipleSchemas } from './utils/schemaFileInput'
export { serializeQueryEngineName } from './utils/serializeQueryEngineName'
export { setClassName } from './utils/setClassName'
export { toSchemasContainer, toSchemasWithConfigDir } from './utils/toSchemasContainer'
export { type LoadedEnv, tryLoadEnvs } from './utils/tryLoadEnvs'
export { vercelPkgPathRegex } from './utils/vercelPkgPathRegex'
export { warnOnce } from './warnOnce'
export * as wasm from './wasm'
export type { EnvPaths } from '@prisma/generator-helper'
export type { BinaryTarget } from '@prisma/get-platform'
export { getBinaryTargetForCurrentPlatform, getNodeAPIName } from '@prisma/get-platform'<|MERGE_RESOLUTION|>--- conflicted
+++ resolved
@@ -7,11 +7,8 @@
   type GetSchemaOptions,
   type GetSchemaResult,
   getSchemaWithPath,
-<<<<<<< HEAD
+  getSchemaWithPathOptional,
   findNearestPackageJson,
-=======
-  getSchemaWithPathOptional,
->>>>>>> fbbb5d9f
 } from './cli/getSchema'
 export { getCLIPathHash, getProjectHash } from './cli/hashes'
 export { unknownCommand } from './cli/Help'

--- conflicted
+++ resolved
@@ -1,10 +1,6 @@
-<<<<<<< HEAD
 import { runtime as unjsRuntime } from 'std-env'
 
-export const supportedInternalRuntimes = ['nodejs', 'workerd', 'vercel-edge', 'react-native'] as const
-=======
 export const supportedInternalRuntimes = ['nodejs', 'workerd', 'vercel-edge', 'deno', 'react-native'] as const
->>>>>>> ed15ef8e
 const supportedPublicRuntimes = [
   'nodejs',
   'deno',

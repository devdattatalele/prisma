import { jestConsoleContext, jestContext } from '@prisma/get-platform'
import { ClientEngineType, getClientEngineType } from '@prisma/internals'
import path from 'path'

import { Generate } from '../../Generate'

const ctx = jestContext.new().add(jestConsoleContext()).assemble()

describe('using cli', () => {
  it('should work with a custom output dir', async () => {
    ctx.fixture('example-project')
    const data = await ctx.cli('generate')

    if (typeof data.signal === 'number' && data.signal !== 0) {
      throw new Error(data.stderr + data.stdout)
    }

    const { main } = await import(ctx.fs.path('main.ts'))

    if (getClientEngineType() === ClientEngineType.Binary) {
      expect(data.stdout).toMatchInlineSnapshot(`
        Prisma schema loaded from prisma/schema.prisma

        ✔ Generated Prisma Client (v0.0.0, engine=binary) to ./generated/client in XXXms

        Start using Prisma Client in Node.js (See: https://pris.ly/d/client)
        \`\`\`
        import { PrismaClient } from './generated/client'
        const prisma = new PrismaClient()
        \`\`\`
        or start using Prisma Client at the edge (See: https://pris.ly/d/accelerate)
        \`\`\`
        import { PrismaClient } from './generated/client/edge'
        const prisma = new PrismaClient()
        \`\`\`

        See other ways of importing Prisma Client: http://pris.ly/d/importing-client

        ┌─────────────────────────────────────────────────────────────┐
        │  Deploying your app to serverless or edge functions?        │
        │  Try Prisma Accelerate for connection pooling and caching.  │
        │  https://pris.ly/cli/accelerate                             │
        └─────────────────────────────────────────────────────────────┘

      `)
    } else {
      expect(data.stdout).toMatchInlineSnapshot(`
        Prisma schema loaded from prisma/schema.prisma

        ✔ Generated Prisma Client (v0.0.0) to ./generated/client in XXXms

        Start using Prisma Client in Node.js (See: https://pris.ly/d/client)
        \`\`\`
        import { PrismaClient } from './generated/client'
        const prisma = new PrismaClient()
        \`\`\`
        or start using Prisma Client at the edge (See: https://pris.ly/d/accelerate)
        \`\`\`
        import { PrismaClient } from './generated/client/edge'
        const prisma = new PrismaClient()
        \`\`\`

        See other ways of importing Prisma Client: http://pris.ly/d/importing-client

        ┌─────────────────────────────────────────────────────────────┐
        │  Deploying your app to serverless or edge functions?        │
        │  Try Prisma Accelerate for connection pooling and caching.  │
        │  https://pris.ly/cli/accelerate                             │
        └─────────────────────────────────────────────────────────────┘

      `)
    }

    await expect(main()).resolves.toMatchInlineSnapshot(`
      [
        {
          email: bob@bob.bob,
          id: 1,
          name: Bobby Brown Sqlite,
        },
      ]
    `)
  }, 60_000) // timeout

  it('should work with --no-engine', async () => {
    ctx.fixture('example-project')
    const data = await ctx.cli('generate', '--no-engine')

    if (typeof data.signal === 'number' && data.signal !== 0) {
      throw new Error(data.stderr + data.stdout)
    }

    if (getClientEngineType() === ClientEngineType.Binary) {
      expect(data.stdout).toMatchInlineSnapshot(`
        Prisma schema loaded from prisma/schema.prisma

        ✔ Generated Prisma Client (v0.0.0, engine=none) to ./generated/client in XXXms

        Start using Prisma Client in Node.js (See: https://pris.ly/d/client)
        \`\`\`
        import { PrismaClient } from './generated/client'
        const prisma = new PrismaClient()
        \`\`\`
        or start using Prisma Client at the edge (See: https://pris.ly/d/accelerate)
        \`\`\`
        import { PrismaClient } from './generated/client/edge'
        const prisma = new PrismaClient()
        \`\`\`

        See other ways of importing Prisma Client: http://pris.ly/d/importing-client

        ┌─────────────────────────────────────────────────────────────┐
        │  Deploying your app to serverless or edge functions?        │
        │  Try Prisma Accelerate for connection pooling and caching.  │
        │  https://pris.ly/cli/accelerate                             │
        └─────────────────────────────────────────────────────────────┘

      `)
    } else {
      expect(data.stdout).toMatchInlineSnapshot(`
        Prisma schema loaded from prisma/schema.prisma

        ✔ Generated Prisma Client (v0.0.0, engine=none) to ./generated/client in XXXms

        Start using Prisma Client in Node.js (See: https://pris.ly/d/client)
        \`\`\`
        import { PrismaClient } from './generated/client'
        const prisma = new PrismaClient()
        \`\`\`
        or start using Prisma Client at the edge (See: https://pris.ly/d/accelerate)
        \`\`\`
        import { PrismaClient } from './generated/client/edge'
        const prisma = new PrismaClient()
        \`\`\`

        See other ways of importing Prisma Client: http://pris.ly/d/importing-client

        ┌─────────────────────────────────────────────────────────────┐
        │  Deploying your app to serverless or edge functions?        │
        │  Try Prisma Accelerate for connection pooling and caching.  │
        │  https://pris.ly/cli/accelerate                             │
        └─────────────────────────────────────────────────────────────┘

      `)
    }
  })

  it('should warn when `url` is hardcoded', async () => {
    ctx.fixture('hardcoded-url')
    const data = await ctx.cli('generate')

    if (typeof data.signal === 'number' && data.signal !== 0) {
      throw new Error(data.stderr + data.stdout)
    }

    if (getClientEngineType() === ClientEngineType.Binary) {
      expect(data.stdout).toMatchInlineSnapshot(`
        Prisma schema loaded from prisma/schema.prisma

        ✔ Generated Prisma Client (v0.0.0, engine=binary) to ./generated/client in XXXms

        Start using Prisma Client in Node.js (See: https://pris.ly/d/client)
        \`\`\`
        import { PrismaClient } from './generated/client'
        const prisma = new PrismaClient()
        \`\`\`
        or start using Prisma Client at the edge (See: https://pris.ly/d/accelerate)
        \`\`\`
        import { PrismaClient } from './generated/client/edge'
        const prisma = new PrismaClient()
        \`\`\`

        See other ways of importing Prisma Client: http://pris.ly/d/importing-client

        ┌─────────────────────────────────────────────────────────────┐
        │  Deploying your app to serverless or edge functions?        │
        │  Try Prisma Accelerate for connection pooling and caching.  │
        │  https://pris.ly/cli/accelerate                             │
        └─────────────────────────────────────────────────────────────┘

        🛑 Hardcoding URLs in your schema poses a security risk: https://pris.ly/d/datasource-env

      `)
    } else {
      expect(data.stdout).toMatchInlineSnapshot(`
        Prisma schema loaded from prisma/schema.prisma

        ✔ Generated Prisma Client (v0.0.0) to ./generated/client in XXXms

        Start using Prisma Client in Node.js (See: https://pris.ly/d/client)
        \`\`\`
        import { PrismaClient } from './generated/client'
        const prisma = new PrismaClient()
        \`\`\`
        or start using Prisma Client at the edge (See: https://pris.ly/d/accelerate)
        \`\`\`
        import { PrismaClient } from './generated/client/edge'
        const prisma = new PrismaClient()
        \`\`\`

        See other ways of importing Prisma Client: http://pris.ly/d/importing-client

        ┌─────────────────────────────────────────────────────────────┐
        │  Deploying your app to serverless or edge functions?        │
        │  Try Prisma Accelerate for connection pooling and caching.  │
        │  https://pris.ly/cli/accelerate                             │
        └─────────────────────────────────────────────────────────────┘

        🛑 Hardcoding URLs in your schema poses a security risk: https://pris.ly/d/datasource-env

      `)
    }
  })

  it('should not warn when `url` is not hardcoded', async () => {
    ctx.fixture('env-url')
    const data = await ctx.cli('generate')

    if (typeof data.signal === 'number' && data.signal !== 0) {
      throw new Error(data.stderr + data.stdout)
    }

    if (getClientEngineType() === ClientEngineType.Binary) {
      expect(data.stdout).toMatchInlineSnapshot(`
        Prisma schema loaded from prisma/schema.prisma

        ✔ Generated Prisma Client (v0.0.0, engine=binary) to ./generated/client in XXXms

        Start using Prisma Client in Node.js (See: https://pris.ly/d/client)
        \`\`\`
        import { PrismaClient } from './generated/client'
        const prisma = new PrismaClient()
        \`\`\`
        or start using Prisma Client at the edge (See: https://pris.ly/d/accelerate)
        \`\`\`
        import { PrismaClient } from './generated/client/edge'
        const prisma = new PrismaClient()
        \`\`\`

        See other ways of importing Prisma Client: http://pris.ly/d/importing-client

        ┌─────────────────────────────────────────────────────────────┐
        │  Deploying your app to serverless or edge functions?        │
        │  Try Prisma Accelerate for connection pooling and caching.  │
        │  https://pris.ly/cli/accelerate                             │
        └─────────────────────────────────────────────────────────────┘

      `)
    } else {
      expect(data.stdout).toMatchInlineSnapshot(`
        Prisma schema loaded from prisma/schema.prisma

        ✔ Generated Prisma Client (v0.0.0) to ./generated/client in XXXms

        Start using Prisma Client in Node.js (See: https://pris.ly/d/client)
        \`\`\`
        import { PrismaClient } from './generated/client'
        const prisma = new PrismaClient()
        \`\`\`
        or start using Prisma Client at the edge (See: https://pris.ly/d/accelerate)
        \`\`\`
        import { PrismaClient } from './generated/client/edge'
        const prisma = new PrismaClient()
        \`\`\`

        See other ways of importing Prisma Client: http://pris.ly/d/importing-client

        ┌─────────────────────────────────────────────────────────────┐
        │  Deploying your app to serverless or edge functions?        │
        │  Try Prisma Accelerate for connection pooling and caching.  │
        │  https://pris.ly/cli/accelerate                             │
        └─────────────────────────────────────────────────────────────┘

      `)
    }
  })

  it('should not warn when `directUrl` is not hardcoded', async () => {
    ctx.fixture('env-direct-url')
    const data = await ctx.cli('generate')

    if (typeof data.signal === 'number' && data.signal !== 0) {
      throw new Error(data.stderr + data.stdout)
    }

    if (getClientEngineType() === ClientEngineType.Binary) {
      expect(data.stdout).toMatchInlineSnapshot(`
        Prisma schema loaded from prisma/schema.prisma

        ✔ Generated Prisma Client (v0.0.0, engine=binary) to ./generated/client in XXXms

        Start using Prisma Client in Node.js (See: https://pris.ly/d/client)
        \`\`\`
        import { PrismaClient } from './generated/client'
        const prisma = new PrismaClient()
        \`\`\`
        or start using Prisma Client at the edge (See: https://pris.ly/d/accelerate)
        \`\`\`
        import { PrismaClient } from './generated/client/edge'
        const prisma = new PrismaClient()
        \`\`\`

        See other ways of importing Prisma Client: http://pris.ly/d/importing-client

        ┌─────────────────────────────────────────────────────────────┐
        │  Deploying your app to serverless or edge functions?        │
        │  Try Prisma Accelerate for connection pooling and caching.  │
        │  https://pris.ly/cli/accelerate                             │
        └─────────────────────────────────────────────────────────────┘

      `)
    } else {
      expect(data.stdout).toMatchInlineSnapshot(`
        Prisma schema loaded from prisma/schema.prisma

        ✔ Generated Prisma Client (v0.0.0) to ./generated/client in XXXms

        Start using Prisma Client in Node.js (See: https://pris.ly/d/client)
        \`\`\`
        import { PrismaClient } from './generated/client'
        const prisma = new PrismaClient()
        \`\`\`
        or start using Prisma Client at the edge (See: https://pris.ly/d/accelerate)
        \`\`\`
        import { PrismaClient } from './generated/client/edge'
        const prisma = new PrismaClient()
        \`\`\`

        See other ways of importing Prisma Client: http://pris.ly/d/importing-client

        ┌─────────────────────────────────────────────────────────────┐
        │  Deploying your app to serverless or edge functions?        │
        │  Try Prisma Accelerate for connection pooling and caching.  │
        │  https://pris.ly/cli/accelerate                             │
        └─────────────────────────────────────────────────────────────┘

      `)
    }
  })

  it('should warn when `directUrl` is hardcoded', async () => {
    ctx.fixture('hardcoded-direct-url')
    const data = await ctx.cli('generate')

    if (typeof data.signal === 'number' && data.signal !== 0) {
      throw new Error(data.stderr + data.stdout)
    }

    if (getClientEngineType() === ClientEngineType.Binary) {
      expect(data.stdout).toMatchInlineSnapshot(`
        Prisma schema loaded from prisma/schema.prisma

        ✔ Generated Prisma Client (v0.0.0, engine=binary) to ./generated/client in XXXms

        Start using Prisma Client in Node.js (See: https://pris.ly/d/client)
        \`\`\`
        import { PrismaClient } from './generated/client'
        const prisma = new PrismaClient()
        \`\`\`
        or start using Prisma Client at the edge (See: https://pris.ly/d/accelerate)
        \`\`\`
        import { PrismaClient } from './generated/client/edge'
        const prisma = new PrismaClient()
        \`\`\`

        See other ways of importing Prisma Client: http://pris.ly/d/importing-client

        ┌─────────────────────────────────────────────────────────────┐
        │  Deploying your app to serverless or edge functions?        │
        │  Try Prisma Accelerate for connection pooling and caching.  │
        │  https://pris.ly/cli/accelerate                             │
        └─────────────────────────────────────────────────────────────┘

        🛑 Hardcoding URLs in your schema poses a security risk: https://pris.ly/d/datasource-env

      `)
    } else {
      expect(data.stdout).toMatchInlineSnapshot(`
        Prisma schema loaded from prisma/schema.prisma

        ✔ Generated Prisma Client (v0.0.0) to ./generated/client in XXXms

        Start using Prisma Client in Node.js (See: https://pris.ly/d/client)
        \`\`\`
        import { PrismaClient } from './generated/client'
        const prisma = new PrismaClient()
        \`\`\`
        or start using Prisma Client at the edge (See: https://pris.ly/d/accelerate)
        \`\`\`
        import { PrismaClient } from './generated/client/edge'
        const prisma = new PrismaClient()
        \`\`\`

        See other ways of importing Prisma Client: http://pris.ly/d/importing-client

        ┌─────────────────────────────────────────────────────────────┐
        │  Deploying your app to serverless or edge functions?        │
        │  Try Prisma Accelerate for connection pooling and caching.  │
        │  https://pris.ly/cli/accelerate                             │
        └─────────────────────────────────────────────────────────────┘

        🛑 Hardcoding URLs in your schema poses a security risk: https://pris.ly/d/datasource-env

      `)
    }
  })

  it('should error with exit code 1 with incorrect schema', async () => {
    ctx.fixture('broken-example-project')
    await expect(ctx.cli('generate').catch((e) => e.exitCode)).resolves.toEqual(1)
  })

  it('should work with a custom generator', async () => {
    ctx.fixture('custom-generator')
    const data = await ctx.cli('generate')

    if (typeof data.signal === 'number' && data.signal !== 0) {
      throw new Error(data.stderr + data.stdout)
    }

    expect(data.stdout).toContain(`I am a minimal generator`)
  }, 75_000) // timeout
})

describe('--schema from project directory', () => {
  it('--schema relative path: should work', async () => {
    expect.assertions(1)
    ctx.fixture('generate-from-project-dir')
    const result = await Generate.new().parse(['--schema=./schema.prisma'])

    if (getClientEngineType() === ClientEngineType.Binary) {
      expect(result).toMatchInlineSnapshot(`

        ✔ Generated Prisma Client (v0.0.0, engine=binary) to ./@prisma/client in XXXms

        Start using Prisma Client in Node.js (See: https://pris.ly/d/client)
        \`\`\`
        import { PrismaClient } from './@prisma/client'
        const prisma = new PrismaClient()
        \`\`\`
        or start using Prisma Client at the edge (See: https://pris.ly/d/accelerate)
        \`\`\`
        import { PrismaClient } from './@prisma/client/edge'
        const prisma = new PrismaClient()
        \`\`\`

        See other ways of importing Prisma Client: http://pris.ly/d/importing-client

        ┌─────────────────────────────────────────────────────────────┐
        │  Deploying your app to serverless or edge functions?        │
        │  Try Prisma Accelerate for connection pooling and caching.  │
        │  https://pris.ly/cli/accelerate                             │
        └─────────────────────────────────────────────────────────────┘

      `)
    } else {
      expect(result).toMatchInlineSnapshot(`

                ✔ Generated Prisma Client (v0.0.0) to ./@prisma/client in XXXms

                Start using Prisma Client in Node.js (See: https://pris.ly/d/client)
                \`\`\`
                import { PrismaClient } from './@prisma/client'
                const prisma = new PrismaClient()
                \`\`\`
                or start using Prisma Client at the edge (See: https://pris.ly/d/accelerate)
                \`\`\`
                import { PrismaClient } from './@prisma/client/edge'
                const prisma = new PrismaClient()
                \`\`\`

                See other ways of importing Prisma Client: http://pris.ly/d/importing-client

                ┌─────────────────────────────────────────────────────────────┐
                │  Deploying your app to serverless or edge functions?        │
                │  Try Prisma Accelerate for connection pooling and caching.  │
                │  https://pris.ly/cli/accelerate                             │
                └─────────────────────────────────────────────────────────────┘

            `)
    }
  })

  it('--schema relative path: should fail - invalid path', async () => {
    ctx.fixture('generate-from-project-dir')
    const result = Generate.new().parse(['--schema=./doesnotexists.prisma'])
    await expect(result).rejects.toThrowErrorMatchingInlineSnapshot(
      `Provided --schema at ./doesnotexists.prisma doesn't exist.`,
    )
  })

  it('--schema absolute path: should work', async () => {
    ctx.fixture('generate-from-project-dir')
    const absoluteSchemaPath = path.resolve('./schema.prisma')
    const output = await Generate.new().parse([`--schema=${absoluteSchemaPath}`])

    if (getClientEngineType() === ClientEngineType.Binary) {
      expect(output).toMatchInlineSnapshot(`

        ✔ Generated Prisma Client (v0.0.0, engine=binary) to ./@prisma/client in XXXms

        Start using Prisma Client in Node.js (See: https://pris.ly/d/client)
        \`\`\`
        import { PrismaClient } from './@prisma/client'
        const prisma = new PrismaClient()
        \`\`\`
        or start using Prisma Client at the edge (See: https://pris.ly/d/accelerate)
        \`\`\`
        import { PrismaClient } from './@prisma/client/edge'
        const prisma = new PrismaClient()
        \`\`\`

        See other ways of importing Prisma Client: http://pris.ly/d/importing-client

        ┌─────────────────────────────────────────────────────────────┐
        │  Deploying your app to serverless or edge functions?        │
        │  Try Prisma Accelerate for connection pooling and caching.  │
        │  https://pris.ly/cli/accelerate                             │
        └─────────────────────────────────────────────────────────────┘

      `)
    } else {
      expect(output).toMatchInlineSnapshot(`

                ✔ Generated Prisma Client (v0.0.0) to ./@prisma/client in XXXms

                Start using Prisma Client in Node.js (See: https://pris.ly/d/client)
                \`\`\`
                import { PrismaClient } from './@prisma/client'
                const prisma = new PrismaClient()
                \`\`\`
                or start using Prisma Client at the edge (See: https://pris.ly/d/accelerate)
                \`\`\`
                import { PrismaClient } from './@prisma/client/edge'
                const prisma = new PrismaClient()
                \`\`\`

                See other ways of importing Prisma Client: http://pris.ly/d/importing-client

                ┌─────────────────────────────────────────────────────────────┐
                │  Deploying your app to serverless or edge functions?        │
                │  Try Prisma Accelerate for connection pooling and caching.  │
                │  https://pris.ly/cli/accelerate                             │
                └─────────────────────────────────────────────────────────────┘

            `)
    }
  })

  it('--schema absolute path: should fail - invalid path', async () => {
    ctx.fixture('generate-from-project-dir')
    const absoluteSchemaPath = path.resolve('./doesnotexists.prisma')
    const result = Generate.new().parse([`--schema=${absoluteSchemaPath}`])
    await expect(result).rejects.toThrow(`Provided --schema at ${absoluteSchemaPath} doesn't exist.`)
  })
})

describe('--schema from parent directory', () => {
  it('--schema relative path: should work', async () => {
    expect.assertions(1)
    ctx.fixture('generate-from-parent-dir')
    const result = await Generate.new().parse(['--schema=./subdirectory/schema.prisma'])

    if (getClientEngineType() === ClientEngineType.Binary) {
      expect(result).toMatchInlineSnapshot(`

        ✔ Generated Prisma Client (v0.0.0, engine=binary) to ./subdirectory/@prisma/client in XXXms

        Start using Prisma Client in Node.js (See: https://pris.ly/d/client)
        \`\`\`
        import { PrismaClient } from './subdirectory/@prisma/client'
        const prisma = new PrismaClient()
        \`\`\`
        or start using Prisma Client at the edge (See: https://pris.ly/d/accelerate)
        \`\`\`
        import { PrismaClient } from './subdirectory/@prisma/client/edge'
        const prisma = new PrismaClient()
        \`\`\`

        See other ways of importing Prisma Client: http://pris.ly/d/importing-client

        ┌─────────────────────────────────────────────────────────────┐
        │  Deploying your app to serverless or edge functions?        │
        │  Try Prisma Accelerate for connection pooling and caching.  │
        │  https://pris.ly/cli/accelerate                             │
        └─────────────────────────────────────────────────────────────┘

      `)
    } else {
      expect(result).toMatchInlineSnapshot(`

                ✔ Generated Prisma Client (v0.0.0) to ./subdirectory/@prisma/client in XXXms

                Start using Prisma Client in Node.js (See: https://pris.ly/d/client)
                \`\`\`
                import { PrismaClient } from './subdirectory/@prisma/client'
                const prisma = new PrismaClient()
                \`\`\`
                or start using Prisma Client at the edge (See: https://pris.ly/d/accelerate)
                \`\`\`
                import { PrismaClient } from './subdirectory/@prisma/client/edge'
                const prisma = new PrismaClient()
                \`\`\`

                See other ways of importing Prisma Client: http://pris.ly/d/importing-client

                ┌─────────────────────────────────────────────────────────────┐
                │  Deploying your app to serverless or edge functions?        │
                │  Try Prisma Accelerate for connection pooling and caching.  │
                │  https://pris.ly/cli/accelerate                             │
                └─────────────────────────────────────────────────────────────┘

            `)
    }
  })

  it('--schema relative path: should fail - invalid path', async () => {
    ctx.fixture('generate-from-parent-dir')

    const result = Generate.new().parse(['--schema=./subdirectory/doesnotexists.prisma'])
    await expect(result).rejects.toThrowErrorMatchingInlineSnapshot(
      `Provided --schema at ./subdirectory/doesnotexists.prisma doesn't exist.`,
    )
  })

  it('--schema absolute path: should work', async () => {
    expect.assertions(1)
    ctx.fixture('generate-from-parent-dir')
    const absoluteSchemaPath = path.resolve('./subdirectory/schema.prisma')
    const result = await Generate.new().parse([`--schema=${absoluteSchemaPath}`])

    if (getClientEngineType() === ClientEngineType.Binary) {
      expect(result).toMatchInlineSnapshot(`

        ✔ Generated Prisma Client (v0.0.0, engine=binary) to ./subdirectory/@prisma/client in XXXms

        Start using Prisma Client in Node.js (See: https://pris.ly/d/client)
        \`\`\`
        import { PrismaClient } from './subdirectory/@prisma/client'
        const prisma = new PrismaClient()
        \`\`\`
        or start using Prisma Client at the edge (See: https://pris.ly/d/accelerate)
        \`\`\`
        import { PrismaClient } from './subdirectory/@prisma/client/edge'
        const prisma = new PrismaClient()
        \`\`\`

        See other ways of importing Prisma Client: http://pris.ly/d/importing-client

        ┌─────────────────────────────────────────────────────────────┐
        │  Deploying your app to serverless or edge functions?        │
        │  Try Prisma Accelerate for connection pooling and caching.  │
        │  https://pris.ly/cli/accelerate                             │
        └─────────────────────────────────────────────────────────────┘

      `)
    } else {
      expect(result).toMatchInlineSnapshot(`

                ✔ Generated Prisma Client (v0.0.0) to ./subdirectory/@prisma/client in XXXms

                Start using Prisma Client in Node.js (See: https://pris.ly/d/client)
                \`\`\`
                import { PrismaClient } from './subdirectory/@prisma/client'
                const prisma = new PrismaClient()
                \`\`\`
                or start using Prisma Client at the edge (See: https://pris.ly/d/accelerate)
                \`\`\`
                import { PrismaClient } from './subdirectory/@prisma/client/edge'
                const prisma = new PrismaClient()
                \`\`\`

                See other ways of importing Prisma Client: http://pris.ly/d/importing-client

                ┌─────────────────────────────────────────────────────────────┐
                │  Deploying your app to serverless or edge functions?        │
                │  Try Prisma Accelerate for connection pooling and caching.  │
                │  https://pris.ly/cli/accelerate                             │
                └─────────────────────────────────────────────────────────────┘

            `)
    }
  })

  it('--schema absolute path: should fail - invalid path', async () => {
    ctx.fixture('generate-from-parent-dir')

    const absoluteSchemaPath = path.resolve('./subdirectory/doesnotexists.prisma')
    const result = Generate.new().parse([`--schema=${absoluteSchemaPath}`])
    await expect(result).rejects.toThrow(`Provided --schema at ${absoluteSchemaPath} doesn't exist.`)
  })

  it('--generator: should work - valid generator names', async () => {
    ctx.fixture('example-project')
    const result = await Generate.new().parse([
      '--schema=./prisma/multiple-generator.prisma',
      '--generator=client',
      '--generator=client_3',
    ])

    if (getClientEngineType() === ClientEngineType.Binary) {
      expect(result).toMatchInlineSnapshot(`

        ✔ Generated Prisma Client (v0.0.0, engine=binary) to ./generated/client in XXXms

        ✔ Generated Prisma Client (v0.0.0, engine=binary) to ./generated/client_3 in XXXms

        Start using Prisma Client in Node.js (See: https://pris.ly/d/client)
        \`\`\`
        import { PrismaClient } from './generated/client'
        const prisma = new PrismaClient()
        \`\`\`
        or start using Prisma Client at the edge (See: https://pris.ly/d/accelerate)
        \`\`\`
        import { PrismaClient } from './generated/client/edge'
        const prisma = new PrismaClient()
        \`\`\`

        See other ways of importing Prisma Client: http://pris.ly/d/importing-client

        ┌─────────────────────────────────────────────────────────────┐
        │  Deploying your app to serverless or edge functions?        │
        │  Try Prisma Accelerate for connection pooling and caching.  │
        │  https://pris.ly/cli/accelerate                             │
        └─────────────────────────────────────────────────────────────┘

      `)
    } else {
      expect(result).toMatchInlineSnapshot(`

                ✔ Generated Prisma Client (v0.0.0) to ./generated/client in XXXms

                ✔ Generated Prisma Client (v0.0.0) to ./generated/client_3 in XXXms

                Start using Prisma Client in Node.js (See: https://pris.ly/d/client)
                \`\`\`
                import { PrismaClient } from './generated/client'
                const prisma = new PrismaClient()
                \`\`\`
                or start using Prisma Client at the edge (See: https://pris.ly/d/accelerate)
                \`\`\`
                import { PrismaClient } from './generated/client/edge'
                const prisma = new PrismaClient()
                \`\`\`

                See other ways of importing Prisma Client: http://pris.ly/d/importing-client

                ┌─────────────────────────────────────────────────────────────┐
                │  Deploying your app to serverless or edge functions?        │
                │  Try Prisma Accelerate for connection pooling and caching.  │
                │  https://pris.ly/cli/accelerate                             │
                └─────────────────────────────────────────────────────────────┘

            `)
    }
  })

  it('--generator: should fail - single invalid generator name', async () => {
    ctx.fixture('example-project')

    await expect(
      Generate.new().parse([
        '--schema=./prisma/multiple-generator.prisma',
        '--generator=client',
        '--generator=invalid_client',
      ]),
    ).rejects.toMatchInlineSnapshot(
      `The generator invalid_client specified via --generator does not exist in your Prisma schema`,
    )
  })

  it('--generator: should fail - multiple invalid generator names', async () => {
    ctx.fixture('example-project')

    await expect(
      Generate.new().parse([
        '--schema=./prisma/multiple-generator.prisma',
        '--generator=client',
        '--generator=invalid_client',
        '--generator=invalid_client_2',
      ]),
    ).rejects.toMatchInlineSnapshot(
      `The generators invalid_client, invalid_client_2 specified via --generator do not exist in your Prisma schema`,
    )
  })
<<<<<<< HEAD
})

test('big-schema-odoo', async () => {
  expect.assertions(2)
  ctx.fixture('big-schema-odoo')
  const result = await Generate.new().parse(['--schema=./schema.prisma'])
  const output = stripAnsi(replaceEngineType(result))
  expect(output).toMatchInlineSnapshot(`

    ✔ Generated Prisma Client (0.0.0 | TEST_ENGINE_TYPE) to ./subdirectory/@prisma/client in XXXms
    You can now start using Prisma Client in your code. Reference: https://pris.ly/d/client
    \`\`\`
    import { PrismaClient } from './@prisma/client'
    const prisma = new PrismaClient()
    \`\`\`
  `)
  // Check that the client path in the import statement actually contains
  // forward slashes regardless of the platform (a snapshot test wouldn't
  // detect the difference because backward slashes are replaced with forward
  // slashes by the snapshot serializer).
  expect(output).toContain("import { PrismaClient } from './@prisma/client'")
})

function replaceEngineType(result: string | Error) {
  if (result instanceof Error) {
    return result
  }
  return result.replace(new RegExp(getClientEngineType(), 'g'), 'TEST_ENGINE_TYPE')
}
=======
})
>>>>>>> ac275dc7
<|MERGE_RESOLUTION|>--- conflicted
+++ resolved
@@ -783,7 +783,6 @@
       `The generators invalid_client, invalid_client_2 specified via --generator do not exist in your Prisma schema`,
     )
   })
-<<<<<<< HEAD
 })
 
 test('big-schema-odoo', async () => {
@@ -812,7 +811,4 @@
     return result
   }
   return result.replace(new RegExp(getClientEngineType(), 'g'), 'TEST_ENGINE_TYPE')
-}
-=======
-})
->>>>>>> ac275dc7
+}
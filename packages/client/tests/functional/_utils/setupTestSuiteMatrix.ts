--- conflicted
+++ resolved
@@ -120,16 +120,7 @@
         })
 
         const newDriverAdapter = () =>
-<<<<<<< HEAD
-          setupTestSuiteClientDriverAdapter({ suiteMeta, suiteConfig, clientMeta, datasourceInfo })
-=======
-          setupTestSuiteClientDriverAdapter({
-            suiteConfig,
-            clientMeta,
-            datasourceInfo,
-            cfWorkerBindings,
-          })
->>>>>>> 95ce26fa
+          setupTestSuiteClientDriverAdapter({ suiteMeta, suiteConfig, clientMeta, datasourceInfo, cfWorkerBindings })
 
         globalThis['newPrismaClient'] = async (args: any) => {
           const { PrismaClient, Prisma } = globalThis['loaded']

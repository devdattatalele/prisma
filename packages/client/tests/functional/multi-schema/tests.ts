--- conflicted
+++ resolved
@@ -114,23 +114,22 @@
           }),
         ).toHaveLength(0)
 
-<<<<<<< HEAD
-      expect(
-        await prisma.post.findMany({
-          where: {
-            title: newTitle,
-          },
-        }),
-      ).toHaveLength(0)
+        expect(
+          await prisma.post.findMany({
+            where: {
+              title: newTitle,
+            },
+          }),
+        ).toHaveLength(0)
 
-      expect(
-        await prisma.user.findMany({
-          where: {
-            email: newEmail,
-          },
-        }),
-      ).toHaveLength(0)
-=======
+        expect(
+          await prisma.user.findMany({
+            where: {
+              email: newEmail,
+            },
+          }),
+        ).toHaveLength(0)
+
         expect(
           await prisma.user.findMany({
             where: {
@@ -139,7 +138,6 @@
           }),
         ).toHaveLength(0)
       })
->>>>>>> b57fba82
     })
   },
   {

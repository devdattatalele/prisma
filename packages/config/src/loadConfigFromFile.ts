import fs from 'node:fs'
import path from 'node:path'
import process from 'node:process'

import { Debug } from '@prisma/driver-adapter-utils'
import { Either } from 'effect'
import { ParseError } from 'effect/ParseResult'

import { PrismaConfig } from './defineConfig'
import { parsePrismaConfig } from './PrismaConfig'

const debug = Debug('prisma:config:loadConfigFromFile')

type LoadConfigFromFileInput = {
  /**
   * The path to the config file to load. If not provided, we will attempt to find a config file in the `configRoot` directory.
   */
  configFile?: string

  /**
   * The directory to search for the config file in. Defaults to the current working directory.
   */
  configRoot?: string
}

export type LoadConfigFromFileError =
  | {
      _tag: 'ConfigFileNotFound'
    }
  | {
      _tag: 'TypeScriptImportFailed'
      error: Error
    }
  | {
      _tag: 'ConfigFileParseError'
      error: ParseError
    }
  | {
      _tag: 'UnknownError'
      error: Error
    }

export type ConfigFromFile =
  | {
      resolvedPath: string
      config: PrismaConfig<any>
      error?: never
    }
  | {
      resolvedPath: string | null
      config?: never
      error?: LoadConfigFromFileError
    }

/**
 * Load a Prisma config file from the given directory.
 * This function may fail, but it will never throw.
 * The possible error is returned in the result object, so the caller can handle it as needed.
 */

export async function loadConfigFromFile({
  configFile,
  configRoot = process.cwd(),
}: LoadConfigFromFileInput): Promise<ConfigFromFile> {
  const start = performance.now()
  const getTime = () => `${(performance.now() - start).toFixed(2)}ms`

  let resolvedPath: string | null

  if (configFile) {
    // The user gave us a specific config file to load. If it doesn't exist, we should raise an error.
    resolvedPath = path.resolve(configRoot, configFile)

    if (!fs.existsSync(resolvedPath)) {
      debug(`The given config file was not found at %s`, resolvedPath)
      return { resolvedPath, error: { _tag: 'ConfigFileNotFound' } }
    }
  } else {
    // We attempt to find a config file in the given directory. If none is found, we should return early, without errors.
    resolvedPath =
      ['prisma.config.ts'].map((file) => path.resolve(configRoot, file)).find((file) => fs.existsSync(file)) ?? null

    if (!resolvedPath) {
      debug(`No config file found in the current working directory %s`, configRoot)

      return { resolvedPath }
    }
  }

  try {
    const { required, error } = await requireTypeScriptFile(resolvedPath)

    if (error) {
      return {
        resolvedPath,
        error,
      }
    }

    debug(`Config file loaded in %s`, getTime())

    // Ensure the config file conforms to the expected PrismaConfig schema.
    const parseResultEither = parsePrismaConfig(required['default'])

    if (Either.isLeft(parseResultEither)) {
      return {
        resolvedPath,
        error: {
          _tag: 'ConfigFileParseError',
          error: parseResultEither.left,
        },
      }
    }

    const prismaConfig = parseResultEither.right

    return {
<<<<<<< HEAD
      config: prismaConfig,
=======
      config: {
        ...(required['default'] as PrismaConfig),
        loadedFromFile: resolvedPath,
      },
>>>>>>> 02090bb2
      resolvedPath,
    }
  } catch (e) {
    // As far as we know, this branch should be unreachable.
    const error = e as Error

    return {
      resolvedPath,
      error: {
        _tag: 'UnknownError',
        error,
      },
    }
  }
}

// Note: `esbuild-register` combines well with `esbuild`, which we already use.
// However, we might consider adopting `jiti` in the future, either directly or
// via `c12`.
async function requireTypeScriptFile(resolvedPath: string) {
  try {
    const { register: esbuildRegister } = await import('esbuild-register/dist/node')

    // eslint-disable-next-line @typescript-eslint/unbound-method
    const { unregister } = esbuildRegister({
      format: 'cjs',
      loader: 'ts',
    })
    const configExport = require(resolvedPath)
    unregister()

    return {
      required: configExport,
      error: null,
    }
  } catch (e) {
    const error = e as Error
    debug('esbuild-register registration failed: %s', error.message)

    return {
      error: {
        _tag: 'TypeScriptImportFailed',
        error,
      } as const,
    }
  }
}<|MERGE_RESOLUTION|>--- conflicted
+++ resolved
@@ -47,9 +47,14 @@
       error?: never
     }
   | {
-      resolvedPath: string | null
+      resolvedPath: string
       config?: never
-      error?: LoadConfigFromFileError
+      error: LoadConfigFromFileError
+    }
+  | {
+      resolvedPath: string
+      config?: never
+      error?: never
     }
 
 /**
@@ -115,14 +120,10 @@
     const prismaConfig = parseResultEither.right
 
     return {
-<<<<<<< HEAD
-      config: prismaConfig,
-=======
       config: {
-        ...(required['default'] as PrismaConfig),
+        ...prismaConfig,
         loadedFromFile: resolvedPath,
       },
->>>>>>> 02090bb2
       resolvedPath,
     }
   } catch (e) {

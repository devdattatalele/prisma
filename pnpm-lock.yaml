--- conflicted
+++ resolved
@@ -116,17 +116,10 @@
     specifiers:
       '@prisma/client': workspace:*
       '@prisma/debug': workspace:*
-<<<<<<< HEAD
       '@prisma/engines': 3.12.0-20.174bb836d2319c0d24528304ed22866e180574c7
       '@prisma/fetch-engine': 3.12.0-20.174bb836d2319c0d24528304ed22866e180574c7
       '@prisma/generator-helper': workspace:*
       '@prisma/get-platform': 3.12.0-20.174bb836d2319c0d24528304ed22866e180574c7
-=======
-      '@prisma/engines': 3.12.0-19.e210a2181b57ca56592cf598ed55bdb21a38a9d2
-      '@prisma/fetch-engine': 3.12.0-19.e210a2181b57ca56592cf598ed55bdb21a38a9d2
-      '@prisma/generator-helper': workspace:*
-      '@prisma/get-platform': 3.12.0-19.e210a2181b57ca56592cf598ed55bdb21a38a9d2
->>>>>>> 3cd5820d
       '@prisma/migrate': workspace:*
       '@prisma/sdk': workspace:*
       '@prisma/studio': 0.458.0
@@ -165,7 +158,6 @@
       tempy: 1.0.1
       typescript: 4.5.4
     dependencies:
-<<<<<<< HEAD
       '@prisma/engines': 3.12.0-20.174bb836d2319c0d24528304ed22866e180574c7
     devDependencies:
       '@prisma/client': link:../client
@@ -173,15 +165,6 @@
       '@prisma/fetch-engine': 3.12.0-20.174bb836d2319c0d24528304ed22866e180574c7
       '@prisma/generator-helper': link:../generator-helper
       '@prisma/get-platform': 3.12.0-20.174bb836d2319c0d24528304ed22866e180574c7
-=======
-      '@prisma/engines': 3.12.0-19.e210a2181b57ca56592cf598ed55bdb21a38a9d2
-    devDependencies:
-      '@prisma/client': link:../client
-      '@prisma/debug': link:../debug
-      '@prisma/fetch-engine': 3.12.0-19.e210a2181b57ca56592cf598ed55bdb21a38a9d2
-      '@prisma/generator-helper': link:../generator-helper
-      '@prisma/get-platform': 3.12.0-19.e210a2181b57ca56592cf598ed55bdb21a38a9d2
->>>>>>> 3cd5820d
       '@prisma/migrate': link:../migrate
       '@prisma/sdk': link:../sdk
       '@prisma/studio': 0.458.0
@@ -226,19 +209,11 @@
       '@opentelemetry/api': 1.0.3
       '@prisma/debug': workspace:*
       '@prisma/engine-core': workspace:*
-<<<<<<< HEAD
       '@prisma/engines': 3.12.0-20.174bb836d2319c0d24528304ed22866e180574c7
       '@prisma/engines-version': 3.12.0-20.174bb836d2319c0d24528304ed22866e180574c7
       '@prisma/fetch-engine': 3.12.0-20.174bb836d2319c0d24528304ed22866e180574c7
       '@prisma/generator-helper': workspace:*
       '@prisma/get-platform': 3.12.0-20.174bb836d2319c0d24528304ed22866e180574c7
-=======
-      '@prisma/engines': 3.12.0-19.e210a2181b57ca56592cf598ed55bdb21a38a9d2
-      '@prisma/engines-version': 3.12.0-19.e210a2181b57ca56592cf598ed55bdb21a38a9d2
-      '@prisma/fetch-engine': 3.12.0-19.e210a2181b57ca56592cf598ed55bdb21a38a9d2
-      '@prisma/generator-helper': workspace:*
-      '@prisma/get-platform': 3.12.0-19.e210a2181b57ca56592cf598ed55bdb21a38a9d2
->>>>>>> 3cd5820d
       '@prisma/migrate': workspace:*
       '@prisma/sdk': workspace:*
       '@timsuchanek/copy': 1.4.5
@@ -285,27 +260,16 @@
       tsd: 0.19.1
       typescript: 4.5.4
     dependencies:
-<<<<<<< HEAD
       '@prisma/engines-version': 3.12.0-20.174bb836d2319c0d24528304ed22866e180574c7
-=======
-      '@prisma/engines-version': 3.12.0-19.e210a2181b57ca56592cf598ed55bdb21a38a9d2
->>>>>>> 3cd5820d
     devDependencies:
       '@microsoft/api-extractor': 7.19.3
       '@opentelemetry/api': 1.0.3
       '@prisma/debug': link:../debug
       '@prisma/engine-core': link:../engine-core
-<<<<<<< HEAD
       '@prisma/engines': 3.12.0-20.174bb836d2319c0d24528304ed22866e180574c7
       '@prisma/fetch-engine': 3.12.0-20.174bb836d2319c0d24528304ed22866e180574c7
       '@prisma/generator-helper': link:../generator-helper
       '@prisma/get-platform': 3.12.0-20.174bb836d2319c0d24528304ed22866e180574c7
-=======
-      '@prisma/engines': 3.12.0-19.e210a2181b57ca56592cf598ed55bdb21a38a9d2
-      '@prisma/fetch-engine': 3.12.0-19.e210a2181b57ca56592cf598ed55bdb21a38a9d2
-      '@prisma/generator-helper': link:../generator-helper
-      '@prisma/get-platform': 3.12.0-19.e210a2181b57ca56592cf598ed55bdb21a38a9d2
->>>>>>> 3cd5820d
       '@prisma/migrate': link:../migrate
       '@prisma/sdk': link:../sdk
       '@timsuchanek/copy': 1.4.5
@@ -380,15 +344,9 @@
   packages/engine-core:
     specifiers:
       '@prisma/debug': workspace:*
-<<<<<<< HEAD
       '@prisma/engines': 3.12.0-20.174bb836d2319c0d24528304ed22866e180574c7
       '@prisma/generator-helper': workspace:*
       '@prisma/get-platform': 3.12.0-20.174bb836d2319c0d24528304ed22866e180574c7
-=======
-      '@prisma/engines': 3.12.0-19.e210a2181b57ca56592cf598ed55bdb21a38a9d2
-      '@prisma/generator-helper': workspace:*
-      '@prisma/get-platform': 3.12.0-19.e210a2181b57ca56592cf598ed55bdb21a38a9d2
->>>>>>> 3cd5820d
       '@swc/core': 1.2.141
       '@swc/jest': 0.2.17
       '@types/jest': 27.4.1
@@ -408,15 +366,9 @@
       undici: 4.16.0
     dependencies:
       '@prisma/debug': link:../debug
-<<<<<<< HEAD
       '@prisma/engines': 3.12.0-20.174bb836d2319c0d24528304ed22866e180574c7
       '@prisma/generator-helper': link:../generator-helper
       '@prisma/get-platform': 3.12.0-20.174bb836d2319c0d24528304ed22866e180574c7
-=======
-      '@prisma/engines': 3.12.0-19.e210a2181b57ca56592cf598ed55bdb21a38a9d2
-      '@prisma/generator-helper': link:../generator-helper
-      '@prisma/get-platform': 3.12.0-19.e210a2181b57ca56592cf598ed55bdb21a38a9d2
->>>>>>> 3cd5820d
       chalk: 4.1.2
       execa: 5.1.1
       get-stream: 6.0.1
@@ -526,15 +478,9 @@
   packages/migrate:
     specifiers:
       '@prisma/debug': workspace:*
-<<<<<<< HEAD
       '@prisma/engines-version': 3.12.0-20.174bb836d2319c0d24528304ed22866e180574c7
       '@prisma/generator-helper': workspace:*
       '@prisma/get-platform': 3.12.0-20.174bb836d2319c0d24528304ed22866e180574c7
-=======
-      '@prisma/engines-version': 3.12.0-19.e210a2181b57ca56592cf598ed55bdb21a38a9d2
-      '@prisma/generator-helper': workspace:*
-      '@prisma/get-platform': 3.12.0-19.e210a2181b57ca56592cf598ed55bdb21a38a9d2
->>>>>>> 3cd5820d
       '@prisma/sdk': workspace:*
       '@sindresorhus/slugify': 1.1.2
       '@swc/core': 1.2.141
@@ -569,11 +515,7 @@
       typescript: 4.5.4
     dependencies:
       '@prisma/debug': link:../debug
-<<<<<<< HEAD
       '@prisma/get-platform': 3.12.0-20.174bb836d2319c0d24528304ed22866e180574c7
-=======
-      '@prisma/get-platform': 3.12.0-19.e210a2181b57ca56592cf598ed55bdb21a38a9d2
->>>>>>> 3cd5820d
       '@sindresorhus/slugify': 1.1.2
       chalk: 4.1.2
       execa: 5.1.1
@@ -591,11 +533,7 @@
       strip-ansi: 6.0.1
       strip-indent: 3.0.0
     devDependencies:
-<<<<<<< HEAD
       '@prisma/engines-version': 3.12.0-20.174bb836d2319c0d24528304ed22866e180574c7
-=======
-      '@prisma/engines-version': 3.12.0-19.e210a2181b57ca56592cf598ed55bdb21a38a9d2
->>>>>>> 3cd5820d
       '@prisma/generator-helper': link:../generator-helper
       '@prisma/sdk': link:../sdk
       '@swc/core': 1.2.141
@@ -640,17 +578,10 @@
     specifiers:
       '@prisma/debug': workspace:*
       '@prisma/engine-core': workspace:*
-<<<<<<< HEAD
       '@prisma/engines': 3.12.0-20.174bb836d2319c0d24528304ed22866e180574c7
       '@prisma/fetch-engine': 3.12.0-20.174bb836d2319c0d24528304ed22866e180574c7
       '@prisma/generator-helper': workspace:*
       '@prisma/get-platform': 3.12.0-20.174bb836d2319c0d24528304ed22866e180574c7
-=======
-      '@prisma/engines': 3.12.0-19.e210a2181b57ca56592cf598ed55bdb21a38a9d2
-      '@prisma/fetch-engine': 3.12.0-19.e210a2181b57ca56592cf598ed55bdb21a38a9d2
-      '@prisma/generator-helper': workspace:*
-      '@prisma/get-platform': 3.12.0-19.e210a2181b57ca56592cf598ed55bdb21a38a9d2
->>>>>>> 3cd5820d
       '@swc/core': 1.2.141
       '@swc/jest': 0.2.17
       '@timsuchanek/copy': 1.4.5
@@ -698,17 +629,10 @@
     dependencies:
       '@prisma/debug': link:../debug
       '@prisma/engine-core': link:../engine-core
-<<<<<<< HEAD
       '@prisma/engines': 3.12.0-20.174bb836d2319c0d24528304ed22866e180574c7
       '@prisma/fetch-engine': 3.12.0-20.174bb836d2319c0d24528304ed22866e180574c7
       '@prisma/generator-helper': link:../generator-helper
       '@prisma/get-platform': 3.12.0-20.174bb836d2319c0d24528304ed22866e180574c7
-=======
-      '@prisma/engines': 3.12.0-19.e210a2181b57ca56592cf598ed55bdb21a38a9d2
-      '@prisma/fetch-engine': 3.12.0-19.e210a2181b57ca56592cf598ed55bdb21a38a9d2
-      '@prisma/generator-helper': link:../generator-helper
-      '@prisma/get-platform': 3.12.0-19.e210a2181b57ca56592cf598ed55bdb21a38a9d2
->>>>>>> 3cd5820d
       '@timsuchanek/copy': 1.4.5
       archiver: 5.3.0
       arg: 5.0.1
@@ -1578,7 +1502,6 @@
       ms: 2.1.3
       strip-ansi: 6.0.1
 
-<<<<<<< HEAD
   /@prisma/engines-version/3.12.0-20.174bb836d2319c0d24528304ed22866e180574c7:
     resolution: {integrity: sha512-DPP84Nv2Z94k7Y4vsglZkKdtHFfWn/ycLaegQn3Obf/lv6AD4BnOFu0zsPqS4CfvZHdNWKDf+qFb5Zi+cR0Y1A==}
 
@@ -1591,20 +1514,6 @@
     dependencies:
       '@prisma/debug': 3.11.0
       '@prisma/get-platform': 3.12.0-20.174bb836d2319c0d24528304ed22866e180574c7
-=======
-  /@prisma/engines-version/3.12.0-19.e210a2181b57ca56592cf598ed55bdb21a38a9d2:
-    resolution: {integrity: sha512-/8pYBer8v5tLq+UDgLBPd43fTLl+6jt470ldWz3wB5Lbmt55FU2vYNxkAkYd3D7SuyOAPKcuwbUf7sVc7/1Vew==}
-
-  /@prisma/engines/3.12.0-19.e210a2181b57ca56592cf598ed55bdb21a38a9d2:
-    resolution: {integrity: sha512-0x/BZzK55OLbcJ9aFyFotBVj3jF4zZPsgCbeielectChGQ/Zonk/0LWMesX466+QixYF0o62HN566aL2dNlMbg==}
-    requiresBuild: true
-
-  /@prisma/fetch-engine/3.12.0-19.e210a2181b57ca56592cf598ed55bdb21a38a9d2:
-    resolution: {integrity: sha512-osiqgRmuPIijviFOk4yUFx9+sBecYbN1sA/8sHBA0RXltwltxJflkLwEW9SqNoXj5MrUNJtQBw0yyunPxr4X+g==}
-    dependencies:
-      '@prisma/debug': 3.11.0
-      '@prisma/get-platform': 3.12.0-19.e210a2181b57ca56592cf598ed55bdb21a38a9d2
->>>>>>> 3cd5820d
       chalk: 4.1.2
       execa: 5.1.1
       find-cache-dir: 3.3.2
@@ -1624,13 +1533,8 @@
       - encoding
       - supports-color
 
-<<<<<<< HEAD
   /@prisma/get-platform/3.12.0-20.174bb836d2319c0d24528304ed22866e180574c7:
     resolution: {integrity: sha512-gU7ZI+ZP/G9upvM4keHgSai/k7gBKiwlDk8vWXikavqV8T5NlxaNotTJeNlLcm4n9VcpUzcvAsQxe2u93lOxdg==}
-=======
-  /@prisma/get-platform/3.12.0-19.e210a2181b57ca56592cf598ed55bdb21a38a9d2:
-    resolution: {integrity: sha512-RkNg0SiwL85YwncFf7qHAmOXc87ysQ57pnPlZpwhhT45y0vJ7AfLjwB3HoOgxJu50iU1my0xkrssh/qCl//X/w==}
->>>>>>> 3cd5820d
     dependencies:
       '@prisma/debug': 3.11.0
 
@@ -1669,7 +1573,6 @@
       express: 4.17.2
       untildify: 4.0.0
     transitivePeerDependencies:
-      - '@prisma/client'
       - supports-color
     dev: true
 
@@ -5295,7 +5198,7 @@
       pretty-format: 27.5.1
       slash: 3.0.0
       strip-json-comments: 3.1.1
-      ts-node: 10.4.0_82274b92ec7bae91027ffd577a5efb53
+      ts-node: 10.4.0_b575a4ed8d8a14db25cb9540c04f64f6
     transitivePeerDependencies:
       - bufferutil
       - canvas

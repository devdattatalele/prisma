import Debug from '@prisma/debug'
import {
  DatasourceOverwrite,
  Engine,
  EngineConfig,
  EngineEventType,
} from '@prisma/engine-core'
import { LibraryEngine } from '@prisma/engine-core'
import { BinaryEngine } from '@prisma/engine-core'
import {
  DataSource,
  GeneratorConfig,
} from '@prisma/generator-helper/dist/types'
import * as logger from '@prisma/sdk/dist/logger'
import { mapPreviewFeatures } from '@prisma/sdk/dist/utils/mapPreviewFeatures'
import { tryLoadEnvs } from '@prisma/sdk/dist/utils/tryLoadEnvs'
import { AsyncResource } from 'async_hooks'
import fs from 'fs'
import path from 'path'
import * as sqlTemplateTag from 'sql-template-tag'
import {
  ClientEngineType,
  getClientEngineType,
} from './utils/getClientEngineType'
import { DMMFClass } from './dmmf'
import { DMMF } from './dmmf-types'
import { getLogLevel } from './getLogLevel'
import { mergeBy } from './mergeBy'
import {
  EngineMiddleware,
  Middlewares,
  Namespace,
  QueryMiddleware,
  QueryMiddlewareParams,
} from './MiddlewareHandler'
import { PrismaClientFetcher } from './PrismaClientFetcher'
import { makeDocument, transformDocument } from './query'
import { clientVersion } from './utils/clientVersion'
import { getOutputTypeName, lowerCase } from './utils/common'
import { deepSet } from './utils/deep-set'
import { mssqlPreparedStatement } from './utils/mssqlPreparedStatement'
import { printJsonWithErrors } from './utils/printJsonErrors'
import {
  getRejectOnNotFound,
  InstanceRejectOnNotFound,
  RejectOnNotFound,
} from './utils/rejectOnNotFound'
import { serializeRawParameters } from './utils/serializeRawParameters'
import { validatePrismaClientOptions } from './utils/validatePrismaClientOptions'
import { RequestHandler } from './RequestHandler'
<<<<<<< HEAD
import { DataProxyEngine } from './DataProxyEngine'

=======
import { PrismaClientValidationError } from '.'
>>>>>>> 1d777197
const debug = Debug('prisma:client')
const ALTER_RE = /^(\s*alter\s)/i

function isReadonlyArray(arg: any): arg is ReadonlyArray<any> {
  return Array.isArray(arg)
}

// TODO also check/disallow for CREATE, DROP
function checkAlter(
  query: string,
  values: sqlTemplateTag.Value[],
  invalidCall:
    | 'prisma.$executeRaw`<SQL>`'
    | 'prisma.$executeRawUnsafe(<SQL>, [...values])'
    | 'prisma.$executeRaw(sql`<SQL>`)',
) {
  if (values.length > 0 && ALTER_RE.exec(query)) {
    // See https://github.com/prisma/prisma-client-js/issues/940 for more info
    throw new Error(`Running ALTER using ${invalidCall} is not supported
Using the example below you can still execute your query with Prisma, but please note that it is vulnerable to SQL injection attacks and requires you to take care of input sanitization.

Example:
  await prisma.$executeRawUnsafe(\`ALTER USER prisma WITH PASSWORD '\${password}'\`)

More Information: https://pris.ly/d/execute-raw
`)
  }
}
export type ErrorFormat = 'pretty' | 'colorless' | 'minimal'

export type Datasource = {
  url?: string
}
export type Datasources = Record<string, Datasource>

export interface PrismaClientOptions {
  /**
   * Will throw an Error if findUnique returns null
   */
  rejectOnNotFound?: InstanceRejectOnNotFound
  /**
   * Overwrites the datasource url from your prisma.schema file
   */
  datasources?: Datasources

  /**
   * @default "colorless"
   */
  errorFormat?: ErrorFormat

  /**
   * @example
   * \`\`\`
   * // Defaults to stdout
   * log: ['query', 'info', 'warn']
   *
   * // Emit as events
   * log: [
   *  { emit: 'stdout', level: 'query' },
   *  { emit: 'stdout', level: 'info' },
   *  { emit: 'stdout', level: 'warn' }
   * ]
   * \`\`\`
   * Read more in our [docs](https://www.prisma.io/docs/reference/tools-and-interfaces/prisma-client/logging#the-log-option).
   */
  log?: Array<LogLevel | LogDefinition>

  /**
   * @internal
   * You probably don't want to use this. \`__internal\` is used by internal tooling.
   */
  __internal?: {
    debug?: boolean
    hooks?: Hooks
    useUds?: boolean
    engine?: {
      cwd?: string
      binaryPath?: string
      endpoint?: string
      allowTriggerPanic?: boolean
    }
  }
}

export type Unpacker = (data: any) => any

export type HookParams = {
  query: string
  path: string[]
  rootField?: string
  typeName?: string
  document: any
  clientMethod: string
  args: any
}

export type Action = DMMF.ModelAction | 'executeRaw' | 'queryRaw'

export type InternalRequestParams = {
  /**
   * The original client method being called.
   * Even though the rootField / operation can be changed,
   * this method stays as it is, as it's what the user's
   * code looks like
   */
  clientMethod: string // TODO what is this
  callsite?: string // TODO what is this
  headers?: Record<string, string> // TODO what is this
  transactionId?: number // TODO what is this
  unpacker?: Unpacker // TODO what is this
} & QueryMiddlewareParams

// only used by the .use() hooks
export type AllHookArgs = {
  params: HookParams
  fetch: (params: HookParams) => Promise<any>
}

// TODO: drop hooks 💣
export type Hooks = {
  beforeRequest?: (options: HookParams) => any
}

/* Types for Logging */
export type LogLevel = 'info' | 'query' | 'warn' | 'error'
export type LogDefinition = {
  level: LogLevel
  emit: 'stdout' | 'event'
}

export type GetLogType<T extends LogLevel | LogDefinition> =
  T extends LogDefinition
    ? T['emit'] extends 'event'
      ? T['level']
      : never
    : never
export type GetEvents<T extends Array<LogLevel | LogDefinition>> =
  | GetLogType<T[0]>
  | GetLogType<T[1]>
  | GetLogType<T[2]>

export type QueryEvent = {
  timestamp: Date
  query: string
  params: string
  duration: number
  target: string
}

export type LogEvent = {
  timestamp: Date
  message: string
  target: string
}
/* End Types for Logging */

export interface GetPrismaClientOptions {
  document: DMMF.Document
  generator?: GeneratorConfig
  sqliteDatasourceOverrides?: DatasourceOverwrite[]
  relativeEnvPaths: {
    rootEnvPath?: string | null
    schemaEnvPath?: string | null
  }
  relativePath: string
  dirname: string
  clientVersion?: string
  engineVersion?: string
  datasourceNames: string[]
  activeProvider: string
}

const actionOperationMap = {
  findUnique: 'query',
  findFirst: 'query',
  findMany: 'query',
  count: 'query',
  create: 'mutation',
  createMany: 'mutation',
  update: 'mutation',
  updateMany: 'mutation',
  upsert: 'mutation',
  delete: 'mutation',
  deleteMany: 'mutation',
  executeRaw: 'mutation',
  queryRaw: 'mutation',
  aggregate: 'query',
  groupBy: 'query',
}

const aggregateKeys = {
  _avg: true,
  _count: true,
  _sum: true,
  _min: true,
  _max: true,
}

// TODO improve all these types, need a common place to share them between type
// gen and this. This will be relevant relevant for type gen tech debt refactor
export interface Client {
  _dmmf: DMMFClass
  _engine: Engine
  _fetcher: PrismaClientFetcher
  _connectionPromise?: Promise<any>
  _disconnectionPromise?: Promise<any>
  _engineConfig: EngineConfig
  _clientVersion: string
  _errorFormat: ErrorFormat
  $use<T>(
    arg0: Namespace | QueryMiddleware<T>,
    arg1?: QueryMiddleware | EngineMiddleware<T>,
  )
  $on(eventType: EngineEventType, callback: (event: any) => void)
  $connect()
  $disconnect()
  _runDisconnect()
  $executeRaw(
    query: TemplateStringsArray | sqlTemplateTag.Sql,
    ...values: any[]
  )
  $queryRaw(query: TemplateStringsArray | sqlTemplateTag.Sql, ...values: any[])
  __internal_triggerPanic(fatal: boolean)
  $transaction(input: any, options?: any)
}

export function getPrismaClient(config: GetPrismaClientOptions) {
  class PrismaClient implements Client {
    _dmmf: DMMFClass
    _engine: Engine
    _fetcher: PrismaClientFetcher
    _connectionPromise?: Promise<any>
    _disconnectionPromise?: Promise<any>
    _engineConfig: EngineConfig
    _clientVersion: string
    _errorFormat: ErrorFormat
    _clientEngineType: ClientEngineType
    private _hooks?: Hooks //
    private _getConfigPromise?: Promise<{
      datasources: DataSource[]
      generators: GeneratorConfig[]
    }>
    private _middlewares: Middlewares = new Middlewares()
    private _previewFeatures: string[]
    private _activeProvider: string
    private _transactionId = 1
    private _rejectOnNotFound?: InstanceRejectOnNotFound

    constructor(optionsArg?: PrismaClientOptions) {
      if (optionsArg) {
        validatePrismaClientOptions(optionsArg, config.datasourceNames)
      }

      this._rejectOnNotFound = optionsArg?.rejectOnNotFound
      this._clientVersion = config.clientVersion ?? clientVersion
      this._activeProvider = config.activeProvider
      this._clientEngineType = getClientEngineType(config.generator!)
      const envPaths = {
        rootEnvPath:
          config.relativeEnvPaths.rootEnvPath &&
          path.resolve(config.dirname, config.relativeEnvPaths.rootEnvPath),
        schemaEnvPath:
          config.relativeEnvPaths.schemaEnvPath &&
          path.resolve(config.dirname, config.relativeEnvPaths.schemaEnvPath),
      }
      const loadedEnv = tryLoadEnvs(envPaths, { conflictCheck: 'none' })
      try {
        const options: PrismaClientOptions = optionsArg ?? {}
        const internal = options.__internal ?? {}

        const useDebug = internal.debug === true
        if (useDebug) {
          Debug.enable('prisma:client')
        }

        if (internal.hooks) {
          this._hooks = internal.hooks
        }
        let cwd = path.resolve(config.dirname, config.relativePath)

        if (!fs.existsSync(cwd)) {
          cwd = config.dirname
        }

        const thedatasources = options.datasources || {}
        const inputDatasources = Object.entries(thedatasources)
          /* eslint-disable-next-line @typescript-eslint/no-unused-vars */
          .filter(([_, source]) => {
            return source && source.url
          })
          .map(([name, { url }]: any) => ({
            name,
            url,
          }))

        const datasources = mergeBy(
          [],
          inputDatasources,
          (source: any) => source.name,
        )

        const engineConfig = internal.engine || {}

        if (options.errorFormat) {
          this._errorFormat = options.errorFormat
        } else if (process.env.NODE_ENV === 'production') {
          this._errorFormat = 'minimal'
        } else if (process.env.NO_COLOR) {
          this._errorFormat = 'colorless'
        } else {
          this._errorFormat = 'colorless' // default errorFormat
        }

        this._dmmf = new DMMFClass(config.document)

        this._previewFeatures = config.generator?.previewFeatures ?? []

        this._engineConfig = {
          cwd,
          dirname: config.dirname,
          enableDebugLogs: useDebug,
          allowTriggerPanic: engineConfig.allowTriggerPanic,
          datamodelPath: path.join(config.dirname, 'schema.prisma'),
          prismaPath: engineConfig.binaryPath ?? undefined,
          engineEndpoint: engineConfig.endpoint,
          datasources,
          generator: config.generator,
          showColors: this._errorFormat === 'pretty',
          logLevel: options.log && (getLogLevel(options.log) as any), // TODO
          logQueries:
            options.log &&
            Boolean(
              typeof options.log === 'string'
                ? options.log === 'query'
                : options.log.find((o) =>
                    typeof o === 'string' ? o === 'query' : o.level === 'query',
                  ),
            ),
          env: loadedEnv ? loadedEnv.parsed : {},
          flags: [],
          clientVersion: config.clientVersion,
          previewFeatures: mapPreviewFeatures(this._previewFeatures),
          useUds: internal.useUds,
          activeProvider: config.activeProvider,
        }

        // Append the mongodb experimental flag if the provider is mongodb
        if (config.activeProvider === 'mongodb') {
          const previewFeatures = this._engineConfig.previewFeatures
            ? this._engineConfig.previewFeatures.concat('mongodb')
            : ['mongodb']
          this._engineConfig.previewFeatures = previewFeatures
        }

        debug(`clientVersion: ${config.clientVersion}`)

        this._engine = this.getEngine()
        void this._getActiveProvider()

        // eslint-disable-next-line prettier/prettier
        if (!this._hasPreviewFlag('interactiveTransactions')) {
          this._fetcher = new PrismaClientFetcher(this, false, this._hooks)
        } else {
          this._fetcher = new RequestHandler(this, this._hooks) as any
        }

        if (options.log) {
          for (const log of options.log) {
            const level =
              typeof log === 'string'
                ? log
                : log.emit === 'stdout'
                ? log.level
                : null
            if (level) {
              this.$on(level, (event) => {
                logger.log(
                  `${logger.tags[level] ?? ''}`,
                  event.message || event.query,
                )
              })
            }
          }
        }

        this._bootstrapClient()
      } catch (e) {
        e.clientVersion = this._clientVersion
        throw e
      }
    }
    get [Symbol.toStringTag]() {
      return 'PrismaClient'
    }
    private getEngine(): Engine {
      if (this._clientEngineType === ClientEngineType.Binary) {
        return new BinaryEngine(this._engineConfig)
      } else if (this._clientEngineType === ClientEngineType.DataProxy) {
        return new DataProxyEngine(this._engineConfig)
      } else {
        return new LibraryEngine(this._engineConfig)
      }
    }

    /**
     * Hook a middleware into the client
     * @param middleware to hook
     */
    $use<T>(middleware: QueryMiddleware<T>)
    $use<T>(namespace: 'all', cb: QueryMiddleware<T>) // TODO: 'all' actually means 'query', to be changed
    $use<T>(namespace: 'engine', cb: EngineMiddleware<T>)
    $use<T>(
      arg0: Namespace | QueryMiddleware<T>,
      arg1?: QueryMiddleware | EngineMiddleware<T>,
    ) {
      // TODO use a mixin and move this into MiddlewareHandler
      if (typeof arg0 === 'function') {
        this._middlewares.query.use(arg0 as QueryMiddleware)
      } else if (arg0 === 'all') {
        this._middlewares.query.use(arg1 as QueryMiddleware)
      } else if (arg0 === 'engine') {
        this._middlewares.engine.use(arg1 as EngineMiddleware)
      } else {
        throw new Error(`Invalid middleware ${arg0}`)
      }
    }

    $on(eventType: EngineEventType, callback: (event: any) => void) {
      if (eventType === 'beforeExit') {
        this._engine.on('beforeExit', callback)
      } else {
        this._engine.on(eventType, (event) => {
          const fields = event.fields
          if (eventType === 'query') {
            return callback({
              timestamp: event.timestamp,
              query: fields?.query ?? event.query,
              params: fields?.params ?? event.params,
              duration: fields?.duration_ms ?? event.duration,
              target: event.target,
            })
          } else {
            // warn, info, or error events
            return callback({
              timestamp: event.timestamp,
              message: fields?.message ?? event.message,
              target: event.target,
            })
          }
        })
      }
    }

    $connect() {
      try {
        return this._engine.start()
      } catch (e) {
        e.clientVersion = this._clientVersion
        throw e
      }
    }
    /**
     * @private
     */
    async _runDisconnect() {
      await this._engine.stop()
      delete this._connectionPromise
      this._engine = this.getEngine()
      delete this._disconnectionPromise
      delete this._getConfigPromise
    }

    /**
     * Disconnect from the database
     */
    $disconnect() {
      try {
        return this._engine.stop()
      } catch (e) {
        e.clientVersion = this._clientVersion
        throw e
      }
    }

    private async _getActiveProvider(): Promise<void> {
      try {
        const configResult = await this._engine.getConfig()
        this._activeProvider = configResult.datasources[0].activeProvider
      } catch (e) {
        // it's ok to silently fail
      }
    }

    /**
     * Executes a raw query. Always returns a number
     */
    private $executeRawInternal(
      runInTransaction: boolean,
      transactionId: number | undefined,
      query: string | TemplateStringsArray | sqlTemplateTag.Sql,
      ...values: sqlTemplateTag.RawValue[]
    ) {
      // TODO Clean up types
      let queryString = ''
      let parameters: any = undefined
      if (typeof query === 'string') {
        // If this was called as prisma.$executeRaw(<SQL>, [...values]), assume it is a pre-prepared SQL statement, and forward it without any changes
        queryString = query
        parameters = {
          values: serializeRawParameters(values || []),
          __prismaRawParamaters__: true,
        }
        checkAlter(
          queryString,
          values,
          'prisma.$executeRawUnsafe(<SQL>, [...values])',
        )
      } else if (isReadonlyArray(query)) {
        // If this was called as prisma.$executeRaw`<SQL>`, try to generate a SQL prepared statement
        switch (this._activeProvider) {
          case 'sqlite':
          case 'mysql': {
            const queryInstance = sqlTemplateTag.sqltag(query, ...values)

            queryString = queryInstance.sql
            parameters = {
              values: serializeRawParameters(queryInstance.values),
              __prismaRawParamaters__: true,
            }
            break
          }

          case 'postgresql': {
            const queryInstance = sqlTemplateTag.sqltag(query, ...values)

            queryString = queryInstance.text
            checkAlter(
              queryString,
              queryInstance.values,
              'prisma.$executeRaw`<SQL>`',
            )
            parameters = {
              values: serializeRawParameters(queryInstance.values),
              __prismaRawParamaters__: true,
            }
            break
          }

          case 'sqlserver': {
            queryString = mssqlPreparedStatement(query)
            parameters = {
              values: serializeRawParameters(values),
              __prismaRawParamaters__: true,
            }
            break
          }
        }
      } else {
        // If this was called as prisma.$executeRaw(sql`<SQL>`), use prepared statements from sql-template-tag
        switch (this._activeProvider) {
          case 'sqlite':
          case 'mysql':
            queryString = query.sql
            break
          case 'postgresql':
            queryString = query.text
            checkAlter(
              queryString,
              query.values,
              'prisma.$executeRaw(sql`<SQL>`)',
            )
            break
          case 'sqlserver':
            queryString = mssqlPreparedStatement(query.strings)
            break
        }
        parameters = {
          values: serializeRawParameters(query.values),
          __prismaRawParamaters__: true,
        }
      }

      if (parameters?.values) {
        debug(`prisma.$executeRaw(${queryString}, ${parameters.values})`)
      } else {
        debug(`prisma.$executeRaw(${queryString})`)
      }

      const args = { query: queryString, parameters }

      debug(`Prisma Client call:`)
      return this._request({
        args,
        clientMethod: 'executeRaw',
        dataPath: [],
        action: 'executeRaw',
        callsite: this._getCallsite(),
        runInTransaction,
        transactionId: transactionId,
      })
    }

    /**
     * Executes a raw query and always returns a number
     */
    private $executeRawRequest(
      query: string | TemplateStringsArray | sqlTemplateTag.Sql,
      ...values: sqlTemplateTag.RawValue[]
    ) {
      const request = (transactionId?: number, runInTransaction?: boolean) => {
        try {
          const promise = this.$executeRawInternal(
            runInTransaction ?? false,
            transactionId,
            query,
            ...values,
          )
          ;(promise as any).isExecuteRaw = true
          return promise
        } catch (e) {
          e.clientVersion = this._clientVersion
          throw e
        }
      }

      return createPrismaPromise(request)
    }

    /**
     * Executes a raw query provided through a safe tag function
     * @see https://github.com/prisma/prisma/issues/7142
     *
     * @param query
     * @param values
     * @returns
     */
    $executeRaw(
      query: TemplateStringsArray | sqlTemplateTag.Sql,
      ...values: any[]
    ) {
      return createPrismaPromise(() => {
        if (
          (query as TemplateStringsArray).raw ||
          (query as sqlTemplateTag.Sql).sql
        ) {
          return this.$executeRawRequest(query, ...values)
        }

        throw new PrismaClientValidationError(`\`$executeRaw\` is a tag function, please use it like the following:
\`\`\`
const result = await prisma.$executeRaw\`UPDATE User SET cool = \${true} WHERE email = \${'user@email.com'};\`
\`\`\`

Or read our docs at https://www.prisma.io/docs/concepts/components/prisma-client/raw-database-access#executeraw
`)
      })
    }

    /**
     * Unsafe counterpart of `$executeRaw` that is susceptible to SQL injections
     * @see https://github.com/prisma/prisma/issues/7142
     *
     * @param query
     * @param values
     * @returns
     */
    $executeRawUnsafe(query: string, ...values: sqlTemplateTag.RawValue[]) {
      return this.$executeRawRequest(query, ...values)
    }

    private _getCallsite() {
      if (this._errorFormat !== 'minimal') {
        return new Error().stack
      }
      return undefined
    }

    /**
     * Executes a raw query and returns selected data
     */
    private $queryRawInternal(
      runInTransaction: boolean,
      transactionId: number | undefined,
      query: string | TemplateStringsArray | sqlTemplateTag.Sql,
      ...values: sqlTemplateTag.RawValue[]
    ) {
      let queryString = ''
      let parameters: any = undefined

      if (typeof query === 'string') {
        // If this was called as prisma.$queryRaw(<SQL>, [...values]), assume it is a pre-prepared SQL statement, and forward it without any changes
        queryString = query
        parameters = {
          values: serializeRawParameters(values || []),
          __prismaRawParamaters__: true,
        }
      } else if (isReadonlyArray(query)) {
        // If this was called as prisma.$queryRaw`<SQL>`, try to generate a SQL prepared statement
        // Example: prisma.$queryRaw`SELECT * FROM User WHERE id IN (${Prisma.join(ids)})`
        switch (this._activeProvider) {
          case 'sqlite':
          case 'mysql': {
            const queryInstance = sqlTemplateTag.sqltag(query, ...values)

            queryString = queryInstance.sql
            parameters = {
              values: serializeRawParameters(queryInstance.values),
              __prismaRawParamaters__: true,
            }
            break
          }

          case 'postgresql': {
            const queryInstance = sqlTemplateTag.sqltag(query as any, ...values)

            queryString = queryInstance.text
            parameters = {
              values: serializeRawParameters(queryInstance.values),
              __prismaRawParamaters__: true,
            }
            break
          }

          case 'sqlserver': {
            const queryInstance = sqlTemplateTag.sqltag(query as any, ...values)

            queryString = mssqlPreparedStatement(queryInstance.strings)
            parameters = {
              values: serializeRawParameters(queryInstance.values),
              __prismaRawParamaters__: true,
            }
            break
          }
        }
      } else {
        // If this was called as prisma.$queryRaw(Prisma.sql`<SQL>`), use prepared statements from sql-template-tag
        // Example: prisma.$queryRaw(Prisma.sql`SELECT * FROM User WHERE id IN (${Prisma.join(ids)})`);
        switch (this._activeProvider) {
          case 'sqlite':
          case 'mysql':
            queryString = query.sql
            break
          case 'postgresql':
            queryString = query.text
            break
          case 'sqlserver':
            queryString = mssqlPreparedStatement(query.strings)
            break
        }
        parameters = {
          values: serializeRawParameters(query.values),
          __prismaRawParamaters__: true,
        }
      }

      if (parameters?.values) {
        debug(`prisma.queryRaw(${queryString}, ${parameters.values})`)
      } else {
        debug(`prisma.queryRaw(${queryString})`)
      }

      const args = { query: queryString, parameters }

      debug(`Prisma Client call:`)
      // const doRequest = (runInTransaction = false) => {
      return this._request({
        args,
        clientMethod: 'queryRaw',
        dataPath: [],
        action: 'queryRaw',
        callsite: this._getCallsite(),
        runInTransaction,
        transactionId: transactionId,
      })
    }

    /**
     * Executes a raw query and returns selected data
     */
    private $queryRawRequest(
      query: string | TemplateStringsArray | sqlTemplateTag.Sql,
      ...values: sqlTemplateTag.RawValue[]
    ) {
      const request = (transactionId?: number, runInTransaction?: boolean) => {
        try {
          const promise = this.$queryRawInternal(
            runInTransaction ?? false,
            transactionId,
            query,
            ...values,
          )
          ;(promise as any).isQueryRaw = true
          return promise
        } catch (e) {
          e.clientVersion = this._clientVersion
          throw e
        }
      }

      return createPrismaPromise(request)
    }

    /**
     * Executes a raw query provided through a safe tag function
     * @see https://github.com/prisma/prisma/issues/7142
     *
     * @param query
     * @param values
     * @returns
     */
    $queryRaw(
      query: TemplateStringsArray | sqlTemplateTag.Sql,
      ...values: any[]
    ) {
      return createPrismaPromise(() => {
        if (
          (query as TemplateStringsArray).raw ||
          (query as sqlTemplateTag.Sql).sql
        ) {
          return this.$queryRawRequest(query, ...values)
        }

        throw new PrismaClientValidationError(`\`$queryRaw\` is a tag function, please use it like the following:
\`\`\`
const result = await prisma.$queryRaw\`SELECT * FROM User WHERE id = \${1} OR email = \${'user@email.com'};\`
\`\`\`

Or read our docs at https://www.prisma.io/docs/concepts/components/prisma-client/raw-database-access#queryraw
`)
      })
    }

    /**
     * Unsafe counterpart of `$queryRaw` that is susceptible to SQL injections
     * @see https://github.com/prisma/prisma/issues/7142
     *
     * @param query
     * @param values
     * @returns
     */
    $queryRawUnsafe(query: string, ...values: sqlTemplateTag.RawValue[]) {
      return this.$queryRawRequest(query, ...values)
    }

    __internal_triggerPanic(fatal: boolean) {
      if (!this._engineConfig.allowTriggerPanic) {
        throw new Error(`In order to use .__internal_triggerPanic(), please enable it like so:
new PrismaClient({
  __internal: {
    engine: {
      allowTriggerPanic: true
    }
  }
})`)
      }

      // TODO: make a `fatal` boolean instead & let be handled in `engine-core`
      // in `runtimeHeadersToHttpHeaders` maybe add a shared in `Engine`
      const headers: Record<string, string> = fatal
        ? { 'X-DEBUG-FATAL': '1' }
        : { 'X-DEBUG-NON-FATAL': '1' }

      return this._request({
        action: 'queryRaw',
        args: {
          query: 'SELECT 1',
          parameters: undefined,
        },
        clientMethod: 'queryRaw',
        dataPath: [],
        runInTransaction: false,
        headers,
        callsite: this._getCallsite(),
      })
    }

    /**
     * @deprecated
     */
    private ___getTransactionId() {
      return this._transactionId++
    }

    /**
     * @deprecated
     */
    private async $___transactionInternal(promises: Array<any>): Promise<any> {
      for (const p of promises) {
        if (!p) {
          throw new Error(
            `All elements of the array need to be Prisma Client promises. Hint: Please make sure you are not awaiting the Prisma client calls you intended to pass in the $transaction function.`,
          )
        }
        if (
          (!p.requestTransaction ||
            typeof p.requestTransaction !== 'function') &&
          !p?.isQueryRaw &&
          !p?.isExecuteRaw
        ) {
          throw new Error(
            `All elements of the array need to be Prisma Client promises. Hint: Please make sure you are not awaiting the Prisma client calls you intended to pass in the $transaction function.`,
          )
        }
      }

      const transactionId = this.___getTransactionId()

      const requests = await Promise.all(
        promises.map((p) => {
          if (p.requestTransaction) {
            return p.requestTransaction(transactionId)
          } else {
          }
          return p
        }),
      )

      return Promise.all(
        requests.map((r) => {
          if (Object.prototype.toString.call(r) === '[object Promise]') {
            return r
          }
          if (r && typeof r === 'function') {
            return r()
          }
          return r
        }),
      )
    }

    /**
     * @deprecated
     */
    private async $___transaction(promises: Array<any>): Promise<any> {
      try {
        return this.$___transactionInternal(promises)
      } catch (e) {
        e.clientVersion = this._clientVersion
        throw e
      }
    }

    /**
     * Execute queries within a transaction
     * @param input a callback or a query list
     * @param options to set timeouts
     * @returns
     */
    $transaction(input: any, options?: any) {
      // eslint-disable-next-line prettier/prettier
      if (!this._hasPreviewFlag('interactiveTransactions')) {
        return this.$___transaction(input)
      }

      try {
        return this._transaction(input, options)
      } catch (e) {
        e.clientVersion = this._clientVersion

        throw e
      }
    }

    /**
     * Decide upon which transaction logic to use
     * @param input
     * @param options
     * @returns
     */
    private async _transaction(input: any, options?: any) {
      if (typeof input === 'function') {
        return this._transactionWithCallback(input, options)
      }

      return this._transactionWithRequests(input, options)
    }

    /**
     * Perform a long-running transaction
     * @param callback
     * @param options
     * @returns
     */
    private async _transactionWithCallback(
      callback: (client: Client) => Promise<unknown>,
      options?: { maxWait: number; timeout: number },
    ) {
      // we ask the query engine to open a transaction
      const info = await this._engine.transaction('start', options)

      let result: unknown
      try {
        // execute user logic with a proxied the client
        result = await callback(transactionProxy(this, info.id))

        // it went well, then we commit the transaction
        await this._engine.transaction('commit', info)
      } catch (e) {
        // it went bad, then we rollback the transaction
        await this._engine.transaction('rollback', info)

        throw e
      }

      return result
    }

    /**
     * Execute a batch of requests in a transaction
     * @param requests
     * @param options
     */
    private async _transactionWithRequests(
      requests: Array<Promise<unknown>>,
      options?: { maxWait: number; timeout: number },
    ) {
      return this._transactionWithCallback(async (prisma) => {
        const transactionId: string = prisma[TX_ID] // some proxy magic

        const _requests = requests.map((request) => {
          return new Promise((resolve, reject) => {
            // each request has already been called with `prisma.<call>`
            // so we inject `transactionId` by intercepting that promise
            ;(request as any).then(resolve, reject, transactionId)
          })
        })

        return Promise.all(_requests) // get results from `BatchLoader`
      }, options)
    }

    /**
     * Runs the middlewares over params before executing a request
     * @param internalParams
     * @param middlewareIndex
     * @returns
     */
    private _request(internalParams: InternalRequestParams): Promise<any> {
      try {
        let index = -1
        // async scope https://github.com/prisma/prisma/issues/3148
        const resource = new AsyncResource('prisma-client-request')
        // make sure that we don't leak extra properties to users
        const params: QueryMiddlewareParams = {
          args: internalParams.args,
          dataPath: internalParams.dataPath,
          runInTransaction: internalParams.runInTransaction,
          action: internalParams.action,
          model: internalParams.model,
        }

        // prepare recursive fn that will pipe params through middlewares
        const consumer = (changedParams: QueryMiddlewareParams) => {
          // if this `next` was called and there's some more middlewares
          const nextMiddleware = this._middlewares.query.get(++index)

          if (nextMiddleware) {
            // we pass the modfied params down to the next one, & repeat
            return nextMiddleware(changedParams, consumer)
          }

          const changedInternalParams = { ...internalParams, ...params }

          // TODO remove this once LRT is the default transaction mode
          if (index > 0 && !this._hasPreviewFlag('interactiveTransactions')) {
            delete changedInternalParams['transactionId']
          }

          // no middleware? then we just proceed with request execution
          return this._executeRequest(changedInternalParams)
        }

        return resource.runInAsyncScope(() => consumer(params))
      } catch (e) {
        e.clientVersion = this._clientVersion

        throw e
      }
    }

    private _executeRequest({
      args,
      clientMethod,
      dataPath,
      callsite,
      runInTransaction,
      action,
      model,
      headers,
      transactionId,
      unpacker,
    }: InternalRequestParams) {
      if (action !== 'executeRaw' && action !== 'queryRaw' && !model) {
        throw new Error(`Model missing for action ${action}`)
      }

      if ((action === 'executeRaw' || action === 'queryRaw') && model) {
        throw new Error(
          `executeRaw and queryRaw can't be executed on a model basis. The model ${model} has been provided`,
        )
      }
      let rootField: string | undefined
      const operation = actionOperationMap[action]

      if (action === 'executeRaw' || action === 'queryRaw') {
        rootField = action
      }

      // TODO: Replace with lookup map for speedup
      let mapping
      if (model) {
        mapping = this._dmmf.mappingsMap[model]
        if (!mapping) {
          throw new Error(`Could not find mapping for model ${model}`)
        }

        rootField = mapping[action]
      }

      if (operation !== 'query' && operation !== 'mutation') {
        throw new Error(`Invalid operation ${operation} for action ${action}`)
      }

      const field = this._dmmf.rootFieldMap[rootField!]

      if (!field) {
        throw new Error(
          `Could not find rootField ${rootField} for action ${action} for model ${model} on rootType ${operation}`,
        )
      }

      const { isList } = field.outputType
      const typeName = getOutputTypeName(field.outputType.type)

      const rejectOnNotFound: RejectOnNotFound = getRejectOnNotFound(
        action,
        typeName,
        args,
        this._rejectOnNotFound,
      )
      let document = makeDocument({
        dmmf: this._dmmf,
        rootField: rootField!,
        rootTypeName: operation,
        select: args,
      })

      document.validate(args, false, clientMethod, this._errorFormat, callsite)

      document = transformDocument(document)

      // as printJsonWithErrors takes a bit of compute
      // we only want to do it, if debug is enabled for 'prisma-client'
      if (Debug.enabled('prisma:client')) {
        const query = String(document)
        debug(`Prisma Client call:`)
        debug(
          `prisma.${clientMethod}(${printJsonWithErrors({
            ast: args,
            keyPaths: [],
            valuePaths: [],
            missingItems: [],
          })})`,
        )
        debug(`Generated request:`)
        debug(query + '\n')
      }

      return this._fetcher.request({
        document,
        clientMethod,
        typeName,
        dataPath,
        rejectOnNotFound,
        isList,
        rootField: rootField!,
        callsite,
        showColors: this._errorFormat === 'pretty',
        args,
        engineHook: this._middlewares.engine.get(0),
        runInTransaction,
        headers,
        transactionId,
        unpacker,
      })
    }

    private _bootstrapClient() {
      const modelClientBuilders = this._dmmf.mappings.modelOperations.reduce(
        (modelClientBuilders, modelMapping) => {
          const lowerCaseModel = lowerCase(modelMapping.model)
          const model = this._dmmf.modelMap[modelMapping.model]

          if (!model) {
            throw new Error(
              `Invalid mapping ${modelMapping.model}, can't find model`,
            )
          }

          // creates a builder for `prisma...<function>` in the runtime so that
          // all models will get their own sub-"client" for query execution
          const ModelClientBuilder = ({
            operation,
            actionName,
            args,
            dataPath,
            modelName,
            unpacker,
          }: {
            operation: string
            actionName: Action
            args: any
            dataPath: string[]
            modelName: string
            unpacker?: Unpacker
          }) => {
            let requestPromise: Promise<unknown> | undefined

            // prepare a request with current context & prevent multi-calls we
            // save it into `requestPromise` to allow one request per promise
            const callsite = this._getCallsite()
            const request = (
              transactionId?: number,
              runInTransaction?: boolean,
            ) => {
              requestPromise =
                requestPromise ??
                this._request({
                  args,
                  model: modelName ?? model.name,
                  action: actionName,
                  clientMethod: `${lowerCaseModel}.${actionName}`,
                  dataPath: dataPath,
                  callsite: callsite,
                  runInTransaction: runInTransaction ?? false,
                  transactionId: transactionId,
                  unpacker,
                })

              return requestPromise
            }

            // `modelClient` implements promises to have deferred actions that
            // will be called later on through model delegated functions
            const modelClient = createPrismaPromise(request)

            // add relation fields
            for (const field of model.fields.filter(
              (f) => f.kind === 'object',
            )) {
              modelClient[field.name] = (fieldArgs) => {
                const prefix = dataPath.includes('select')
                  ? 'select'
                  : dataPath.includes('include')
                  ? 'include'
                  : 'select'
                const newDataPath = [...dataPath, prefix, field.name]
                const newArgs = deepSet(args, newDataPath, fieldArgs || true)

                return modelClientBuilders[field.type]({
                  operation,
                  actionName,
                  args: newArgs,
                  dataPath: newDataPath,
                  isList: field.isList,
                  /*
                   * necessary for user.posts() calls -> the original model name needs to be preserved
                   */
                  modelName: modelName || model.name,
                })
              }
            }

            return modelClient
          }

          modelClientBuilders[model.name] = ModelClientBuilder

          return modelClientBuilders
        },
        {},
      )

      for (const mapping of this._dmmf.mappings.modelOperations) {
        const lowerCaseModel = lowerCase(mapping.model)

        const filteredActionsList = {
          model: true,
          plural: true,
          aggregate: true,
          groupBy: true,
        }

        // here we call the `modelClientBuilder` inside of each delegate function
        // once triggered, the function will return the `modelClient` from above
        const delegate: any = Object.keys(mapping).reduce((acc, actionName) => {
          if (!filteredActionsList[actionName]) {
            const operation = getOperation(actionName as any)
            acc[actionName] = (args) =>
              modelClientBuilders[mapping.model]({
                operation,
                actionName,
                dataPath: [],
                args,
              })
          }

          return acc
        }, {})

        delegate.count = (args) => {
          let select
          let unpacker: Unpacker | undefined
          if (args?.select && typeof args?.select === 'object') {
            select = { _count: { select: args.select } }
          } else {
            select = { _count: { select: { _all: true } } }
            unpacker = (data) => {
              data._count = data._count?._all
              return data
            }
          }

          return modelClientBuilders[mapping.model]({
            operation: 'query',
            actionName: `aggregate`,
            args: {
              ...(args ?? {}),
              select,
            },
            dataPath: ['_count'],
            unpacker,
          })
        }

        delegate.aggregate = (args) => {
          /**
           * _avg, _count, _sum, _min, _max need to go into select
           * For speed reasons we can go with "for in "
           */
          let unpacker: Unpacker | undefined = undefined
          const select = Object.entries(args).reduce((acc, [key, value]) => {
            // if it is an aggregate like "_avg", wrap it with "select"
            if (aggregateKeys[key]) {
              if (!acc.select) {
                acc.select = {}
              }
              // `_count` doesn't have a sub-selection
              if (key === '_count' || key === 'count') {
                if (typeof value === 'object' && value) {
                  acc.select[key] = { select: value }
                } else {
                  acc.select[key] = { select: { _all: value } }
                  unpacker = (data) => {
                    if (data._count) {
                      data._count = data._count?._all
                    } else if (data.count) {
                      data.count = data.count?._all
                    }
                    return data
                  }
                }
              } else {
                acc.select[key] = { select: value }
              }
            } else {
              acc[key] = value
            }
            return acc
          }, {} as any)

          return modelClientBuilders[mapping.model]({
            operation: 'query',
            actionName: 'aggregate', // actionName is just cosmetics 💅🏽
            rootField: mapping.aggregate,
            args: select,
            dataPath: [],
            unpacker,
          })
        }

        delegate.groupBy = (args) => {
          let unpacker: Unpacker | undefined = undefined

          /**
           * _avg, _count, _sum, _min, _max need to go into select
           * For speed reasons we can go with "for in "
           */
          const select = Object.entries(args).reduce((acc, [key, value]) => {
            // if it is an aggregate like "_avg", wrap it with "select"
            if (aggregateKeys[key]) {
              if (!acc.select) {
                acc.select = {}
              }

              acc.select[key] = { select: value }
              // otherwise leave it alone
            } else {
              acc[key] = value
            }
            if (key === '_count') {
              if (typeof value === 'object' && value) {
                acc.select[key] = { select: value }
              } else if (typeof value === 'boolean') {
                acc.select[key] = { select: { _all: value } }
                unpacker = (data) => {
                  if (Array.isArray(data)) {
                    data = data.map((row) => {
                      if (
                        row &&
                        typeof row._count === 'object' &&
                        row._count?._all
                      ) {
                        row._count = row._count?._all
                      }
                      return row
                    })
                  }
                  return data
                }
              }
            }
            if (key === 'by' && Array.isArray(value) && value.length > 0) {
              if (!acc.select) {
                acc.select = {}
              }
              for (const by of value) {
                acc.select[by] = true
              }
            }
            return acc
          }, {} as any)

          return modelClientBuilders[mapping.model]({
            operation: 'query',
            actionName: 'groupBy', // actionName is just cosmetics 💅🏽
            rootField: mapping.groupBy,
            args: select,
            dataPath: [],
            unpacker,
          })
        }

        this[lowerCaseModel] = delegate
      }
    }

    /**
     * Shortcut for checking a preview flag
     * @param feature preview flag
     * @returns
     */
    private _hasPreviewFlag(feature: string) {
      return !!this._engineConfig.previewFeatures?.includes(feature)
    }
  }

  return PrismaClient as new (optionsArg?: PrismaClientOptions) => Client
}

const TX_ID = Symbol.for('prisma.client.transaction.id')
const forbidden = ['$connect', '$disconnect', '$on', '$transaction', '$use']

/**
 * Proxy that takes over client promises to pass `transactionId`
 * @param thing to be proxied
 * @param transactionId to be passed down to `_query`
 * @returns
 */
function transactionProxy<T>(thing: T, transactionId: string): T {
  // we only wrap within a proxy if it's possible: if it's an object
  if (typeof thing !== 'object') return thing

  return new Proxy(thing as any as object, {
    get: (target, prop) => {
      // we don't want to allow any calls to our `forbidden` methods
      if (forbidden.includes(prop as string)) return undefined

      // secret accessor to get the `transactionId` in a transaction
      if (prop === TX_ID) return transactionId

      if (typeof target[prop] === 'function') {
        // we override & handle every function call within the proxy
        return (...args: unknown[]) => {
          if (prop === 'then') {
            // this is our promise, we pass it an extra info argument
            // this will call "our" `then` which will call `_request`
            return target[prop](...args, transactionId)
          }

          // if it's not the end promise, continue wrapping as it goes
          return transactionProxy(target[prop](...args), transactionId)
        }
      }

      // probably an object, not the end, continue wrapping as it goes
      return transactionProxy(target[prop], transactionId)
    },
  }) as any as T
}

/**
 * Prisma's `Promise` that is backwards-compatible. All additions on top of the
 * original `Promise` are optional so that it can be backwards-compatible.
 * @see [[createPrismaPromise]]
 */
interface PrismaPromise<A> extends Promise<A> {
  /**
   * Extension of the original `.then` function
   * @param onfulfilled same as regular promises
   * @param onrejected same as regular promises
   * @param transactionId for interactive tx ids
   */
  then<R1 = A, R2 = never>(
    onfulfilled?: (value: A) => R1 | PromiseLike<R1>,
    onrejected?: (error: unknown) => R2 | PromiseLike<R2>,
    transactionId?: number,
  ): Promise<R1 | R2>

  /**
   * Called when executing a batch of regular tx
   * @param id for regular tx ids
   */
  requestTransaction?(id: number): PromiseLike<unknown>
}

/**
 * Creates a [[PrismaPromise]]. It is Prisma's implementation of `Promise` which
 * is essentially a proxy for `Promise`. All the transaction-compatible client
 * methods return one, this allows for pre-preparing queries without executing
 * them until `.then` is called. It's the foundation of Prisma's query batching.
 * @param callback that will be wrapped within our promise implementation
 * @see [[PrismaPromise]]
 * @returns
 */
function createPrismaPromise(
  callback: (
    transactionId?: number,
    runInTransaction?: boolean,
  ) => PrismaPromise<unknown>,
): PrismaPromise<unknown> {
  // we handle exceptions that happen in the scope as `Promise` rejections
  const _callback = (transactionId?: number, runInTransaction?: boolean) => {
    try {
      return callback(transactionId, runInTransaction)
    } catch (error) {
      // and that is because exceptions are not always async
      return Promise.reject(error) as PrismaPromise<unknown>
    }
  }

  return {
    then(onFulfilled, onRejected, transactionId?: number) {
      const promise = _callback(transactionId, false)

      return promise.then(onFulfilled, onRejected, transactionId)
    },
    catch(onRejected) {
      return _callback().catch(onRejected)
    },
    finally(onFinally) {
      return _callback().finally(onFinally)
    },
    requestTransaction(transactionId: number) {
      const promise = _callback(transactionId, true)

      if (promise.requestTransaction) {
        // requestTransaction support for nested promises
        return promise.requestTransaction(transactionId)
      }

      return promise
    },
    [Symbol.toStringTag]: 'PrismaPromise',
  }
}

export function getOperation(action: DMMF.ModelAction): 'query' | 'mutation' {
  if (
    action === DMMF.ModelAction.findMany ||
    action === DMMF.ModelAction.findUnique ||
    action === DMMF.ModelAction.findFirst
  ) {
    return 'query'
  }
  return 'mutation'
}<|MERGE_RESOLUTION|>--- conflicted
+++ resolved
@@ -48,12 +48,9 @@
 import { serializeRawParameters } from './utils/serializeRawParameters'
 import { validatePrismaClientOptions } from './utils/validatePrismaClientOptions'
 import { RequestHandler } from './RequestHandler'
-<<<<<<< HEAD
+import { PrismaClientValidationError } from '.'
 import { DataProxyEngine } from './DataProxyEngine'
 
-=======
-import { PrismaClientValidationError } from '.'
->>>>>>> 1d777197
 const debug = Debug('prisma:client')
 const ALTER_RE = /^(\s*alter\s)/i
 

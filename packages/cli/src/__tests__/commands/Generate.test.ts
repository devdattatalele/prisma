--- conflicted
+++ resolved
@@ -24,31 +24,9 @@
 
         ✔ Generated Prisma Client (v0.0.0, engine=binary) to ./generated/client in XXXms
 
-<<<<<<< HEAD
-        Start by importing your Prisma Client (See: https://pris.ly/d/importing-client)
-
-        Tip: MOCKED RANDOM TIP"
-=======
-        Start using Prisma Client in Node.js (See: https://pris.ly/d/client)
-        \`\`\`
-        import { PrismaClient } from './generated/client'
-        const prisma = new PrismaClient()
-        \`\`\`
-        or start using Prisma Client at the edge (See: https://pris.ly/d/accelerate)
-        \`\`\`
-        import { PrismaClient } from './generated/client/edge'
-        const prisma = new PrismaClient()
-        \`\`\`
-
-        See other ways of importing Prisma Client: https://pris.ly/d/importing-client
-
-        ┌─────────────────────────────────────────────────────────────┐
-        │  Deploying your app to serverless or edge functions?        │
-        │  Try Prisma Accelerate for connection pooling and caching.  │
-        │  https://pris.ly/cli/--accelerate                           │
-        └─────────────────────────────────────────────────────────────┘
-        "
->>>>>>> 738d5b73
+        Start by importing your Prisma Client (See: https://pris.ly/d/importing-client)
+
+        Tip: MOCKED RANDOM TIP"
       `)
     } else {
       expect(stdout).toMatchInlineSnapshot(`
@@ -84,31 +62,9 @@
 
         ✔ Generated Prisma Client (v0.0.0, engine=binary) to ./prisma/client in XXXms
 
-<<<<<<< HEAD
-        Start by importing your Prisma Client (See: https://pris.ly/d/importing-client)
-
-        Tip: MOCKED RANDOM TIP"
-=======
-        Start using Prisma Client in Node.js (See: https://pris.ly/d/client)
-        \`\`\`
-        import { PrismaClient } from './prisma/client'
-        const prisma = new PrismaClient()
-        \`\`\`
-        or start using Prisma Client at the edge (See: https://pris.ly/d/accelerate)
-        \`\`\`
-        import { PrismaClient } from './prisma/client/edge'
-        const prisma = new PrismaClient()
-        \`\`\`
-
-        See other ways of importing Prisma Client: https://pris.ly/d/importing-client
-
-        ┌─────────────────────────────────────────────────────────────┐
-        │  Deploying your app to serverless or edge functions?        │
-        │  Try Prisma Accelerate for connection pooling and caching.  │
-        │  https://pris.ly/cli/--accelerate                           │
-        └─────────────────────────────────────────────────────────────┘
-        "
->>>>>>> 738d5b73
+        Start by importing your Prisma Client (See: https://pris.ly/d/importing-client)
+
+        Tip: MOCKED RANDOM TIP"
       `)
     } else {
       expect(stdout).toMatchInlineSnapshot(`
@@ -286,31 +242,9 @@
 
         ✔ Generated Prisma Client (v0.0.0, engine=none) to ./generated/client in XXXms
 
-<<<<<<< HEAD
-        Start by importing your Prisma Client (See: https://pris.ly/d/importing-client)
-
-        Tip: MOCKED RANDOM TIP"
-=======
-        Start using Prisma Client in Node.js (See: https://pris.ly/d/client)
-        \`\`\`
-        import { PrismaClient } from './generated/client'
-        const prisma = new PrismaClient()
-        \`\`\`
-        or start using Prisma Client at the edge (See: https://pris.ly/d/accelerate)
-        \`\`\`
-        import { PrismaClient } from './generated/client/edge'
-        const prisma = new PrismaClient()
-        \`\`\`
-
-        See other ways of importing Prisma Client: https://pris.ly/d/importing-client
-
-        ┌─────────────────────────────────────────────────────────────┐
-        │  Deploying your app to serverless or edge functions?        │
-        │  Try Prisma Accelerate for connection pooling and caching.  │
-        │  https://pris.ly/cli/--accelerate                           │
-        └─────────────────────────────────────────────────────────────┘
-        "
->>>>>>> 738d5b73
+        Start by importing your Prisma Client (See: https://pris.ly/d/importing-client)
+
+        Tip: MOCKED RANDOM TIP"
       `)
     } else {
       expect(stdout).toMatchInlineSnapshot(`
@@ -383,33 +317,9 @@
 
         ✔ Generated Prisma Client (v0.0.0, engine=binary) to ./generated/client in XXXms
 
-<<<<<<< HEAD
-        Start by importing your Prisma Client (See: https://pris.ly/d/importing-client)
-
-        Tip: MOCKED RANDOM TIP"
-=======
-        Start using Prisma Client in Node.js (See: https://pris.ly/d/client)
-        \`\`\`
-        import { PrismaClient } from './generated/client'
-        const prisma = new PrismaClient()
-        \`\`\`
-        or start using Prisma Client at the edge (See: https://pris.ly/d/accelerate)
-        \`\`\`
-        import { PrismaClient } from './generated/client/edge'
-        const prisma = new PrismaClient()
-        \`\`\`
-
-        See other ways of importing Prisma Client: https://pris.ly/d/importing-client
-
-        ┌─────────────────────────────────────────────────────────────┐
-        │  Deploying your app to serverless or edge functions?        │
-        │  Try Prisma Accelerate for connection pooling and caching.  │
-        │  https://pris.ly/cli/--accelerate                           │
-        └─────────────────────────────────────────────────────────────┘
-
-        🛑 Hardcoding URLs in your schema poses a security risk: https://pris.ly/d/datasource-env
-        "
->>>>>>> 738d5b73
+        Start by importing your Prisma Client (See: https://pris.ly/d/importing-client)
+
+        Tip: MOCKED RANDOM TIP"
       `)
     } else {
       expect(stdout).toMatchInlineSnapshot(`
@@ -439,31 +349,9 @@
 
         ✔ Generated Prisma Client (v0.0.0, engine=binary) to ./generated/client in XXXms
 
-<<<<<<< HEAD
-        Start by importing your Prisma Client (See: https://pris.ly/d/importing-client)
-
-        Tip: MOCKED RANDOM TIP"
-=======
-        Start using Prisma Client in Node.js (See: https://pris.ly/d/client)
-        \`\`\`
-        import { PrismaClient } from './generated/client'
-        const prisma = new PrismaClient()
-        \`\`\`
-        or start using Prisma Client at the edge (See: https://pris.ly/d/accelerate)
-        \`\`\`
-        import { PrismaClient } from './generated/client/edge'
-        const prisma = new PrismaClient()
-        \`\`\`
-
-        See other ways of importing Prisma Client: https://pris.ly/d/importing-client
-
-        ┌─────────────────────────────────────────────────────────────┐
-        │  Deploying your app to serverless or edge functions?        │
-        │  Try Prisma Accelerate for connection pooling and caching.  │
-        │  https://pris.ly/cli/--accelerate                           │
-        └─────────────────────────────────────────────────────────────┘
-        "
->>>>>>> 738d5b73
+        Start by importing your Prisma Client (See: https://pris.ly/d/importing-client)
+
+        Tip: MOCKED RANDOM TIP"
       `)
     } else {
       expect(stdout).toMatchInlineSnapshot(`
@@ -493,31 +381,9 @@
 
         ✔ Generated Prisma Client (v0.0.0, engine=binary) to ./generated/client in XXXms
 
-<<<<<<< HEAD
-        Start by importing your Prisma Client (See: https://pris.ly/d/importing-client)
-
-        Tip: MOCKED RANDOM TIP"
-=======
-        Start using Prisma Client in Node.js (See: https://pris.ly/d/client)
-        \`\`\`
-        import { PrismaClient } from './generated/client'
-        const prisma = new PrismaClient()
-        \`\`\`
-        or start using Prisma Client at the edge (See: https://pris.ly/d/accelerate)
-        \`\`\`
-        import { PrismaClient } from './generated/client/edge'
-        const prisma = new PrismaClient()
-        \`\`\`
-
-        See other ways of importing Prisma Client: https://pris.ly/d/importing-client
-
-        ┌─────────────────────────────────────────────────────────────┐
-        │  Deploying your app to serverless or edge functions?        │
-        │  Try Prisma Accelerate for connection pooling and caching.  │
-        │  https://pris.ly/cli/--accelerate                           │
-        └─────────────────────────────────────────────────────────────┘
-        "
->>>>>>> 738d5b73
+        Start by importing your Prisma Client (See: https://pris.ly/d/importing-client)
+
+        Tip: MOCKED RANDOM TIP"
       `)
     } else {
       expect(stdout).toMatchInlineSnapshot(`
@@ -547,33 +413,9 @@
 
         ✔ Generated Prisma Client (v0.0.0, engine=binary) to ./generated/client in XXXms
 
-<<<<<<< HEAD
-        Start by importing your Prisma Client (See: https://pris.ly/d/importing-client)
-
-        Tip: MOCKED RANDOM TIP"
-=======
-        Start using Prisma Client in Node.js (See: https://pris.ly/d/client)
-        \`\`\`
-        import { PrismaClient } from './generated/client'
-        const prisma = new PrismaClient()
-        \`\`\`
-        or start using Prisma Client at the edge (See: https://pris.ly/d/accelerate)
-        \`\`\`
-        import { PrismaClient } from './generated/client/edge'
-        const prisma = new PrismaClient()
-        \`\`\`
-
-        See other ways of importing Prisma Client: https://pris.ly/d/importing-client
-
-        ┌─────────────────────────────────────────────────────────────┐
-        │  Deploying your app to serverless or edge functions?        │
-        │  Try Prisma Accelerate for connection pooling and caching.  │
-        │  https://pris.ly/cli/--accelerate                           │
-        └─────────────────────────────────────────────────────────────┘
-
-        🛑 Hardcoding URLs in your schema poses a security risk: https://pris.ly/d/datasource-env
-        "
->>>>>>> 738d5b73
+        Start by importing your Prisma Client (See: https://pris.ly/d/importing-client)
+
+        Tip: MOCKED RANDOM TIP"
       `)
     } else {
       expect(stdout).toMatchInlineSnapshot(`
@@ -624,30 +466,9 @@
         "
         ✔ Generated Prisma Client (v0.0.0, engine=binary) to ./@prisma/client in XXXms
 
-<<<<<<< HEAD
-        Start by importing your Prisma Client (See: http://pris.ly/d/importing-client)
-
-        Tip: Want real-time updates to your database without manual polling? Discover how with Pulse: https://pris.ly/tip-0-pulse
-=======
-        Start using Prisma Client in Node.js (See: https://pris.ly/d/client)
-        \`\`\`
-        import { PrismaClient } from './@prisma/client'
-        const prisma = new PrismaClient()
-        \`\`\`
-        or start using Prisma Client at the edge (See: https://pris.ly/d/accelerate)
-        \`\`\`
-        import { PrismaClient } from './@prisma/client/edge'
-        const prisma = new PrismaClient()
-        \`\`\`
-
-        See other ways of importing Prisma Client: https://pris.ly/d/importing-client
-
-        ┌─────────────────────────────────────────────────────────────┐
-        │  Deploying your app to serverless or edge functions?        │
-        │  Try Prisma Accelerate for connection pooling and caching.  │
-        │  https://pris.ly/cli/--accelerate                           │
-        └─────────────────────────────────────────────────────────────┘
->>>>>>> 738d5b73
+        Start by importing your Prisma Client (See: https://pris.ly/d/importing-client)
+
+        Tip: Want real-time updates to your database without manual polling? Discover how with Pulse: https://pris.ly/tip-0-pulse
         "
       `)
     } else {
@@ -681,30 +502,9 @@
         "
         ✔ Generated Prisma Client (v0.0.0, engine=binary) to ./@prisma/client in XXXms
 
-<<<<<<< HEAD
-        Start by importing your Prisma Client (See: http://pris.ly/d/importing-client)
-
-        Tip: Want real-time updates to your database without manual polling? Discover how with Pulse: https://pris.ly/tip-0-pulse
-=======
-        Start using Prisma Client in Node.js (See: https://pris.ly/d/client)
-        \`\`\`
-        import { PrismaClient } from './@prisma/client'
-        const prisma = new PrismaClient()
-        \`\`\`
-        or start using Prisma Client at the edge (See: https://pris.ly/d/accelerate)
-        \`\`\`
-        import { PrismaClient } from './@prisma/client/edge'
-        const prisma = new PrismaClient()
-        \`\`\`
-
-        See other ways of importing Prisma Client: https://pris.ly/d/importing-client
-
-        ┌─────────────────────────────────────────────────────────────┐
-        │  Deploying your app to serverless or edge functions?        │
-        │  Try Prisma Accelerate for connection pooling and caching.  │
-        │  https://pris.ly/cli/--accelerate                           │
-        └─────────────────────────────────────────────────────────────┘
->>>>>>> 738d5b73
+        Start by importing your Prisma Client (See: https://pris.ly/d/importing-client)
+
+        Tip: Want real-time updates to your database without manual polling? Discover how with Pulse: https://pris.ly/tip-0-pulse
         "
       `)
     } else {
@@ -783,30 +583,9 @@
         "
         ✔ Generated Prisma Client (v0.0.0, engine=binary) to ./subdirectory/@prisma/client in XXXms
 
-<<<<<<< HEAD
-        Start by importing your Prisma Client (See: http://pris.ly/d/importing-client)
-
-        Tip: Want real-time updates to your database without manual polling? Discover how with Pulse: https://pris.ly/tip-0-pulse
-=======
-        Start using Prisma Client in Node.js (See: https://pris.ly/d/client)
-        \`\`\`
-        import { PrismaClient } from './subdirectory/@prisma/client'
-        const prisma = new PrismaClient()
-        \`\`\`
-        or start using Prisma Client at the edge (See: https://pris.ly/d/accelerate)
-        \`\`\`
-        import { PrismaClient } from './subdirectory/@prisma/client/edge'
-        const prisma = new PrismaClient()
-        \`\`\`
-
-        See other ways of importing Prisma Client: https://pris.ly/d/importing-client
-
-        ┌─────────────────────────────────────────────────────────────┐
-        │  Deploying your app to serverless or edge functions?        │
-        │  Try Prisma Accelerate for connection pooling and caching.  │
-        │  https://pris.ly/cli/--accelerate                           │
-        └─────────────────────────────────────────────────────────────┘
->>>>>>> 738d5b73
+        Start by importing your Prisma Client (See: https://pris.ly/d/importing-client)
+
+        Tip: Want real-time updates to your database without manual polling? Discover how with Pulse: https://pris.ly/tip-0-pulse
         "
       `)
     } else {
@@ -842,30 +621,9 @@
         "
         ✔ Generated Prisma Client (v0.0.0, engine=binary) to ./subdirectory/@prisma/client in XXXms
 
-<<<<<<< HEAD
-        Start by importing your Prisma Client (See: http://pris.ly/d/importing-client)
-
-        Tip: Want real-time updates to your database without manual polling? Discover how with Pulse: https://pris.ly/tip-0-pulse
-=======
-        Start using Prisma Client in Node.js (See: https://pris.ly/d/client)
-        \`\`\`
-        import { PrismaClient } from './subdirectory/@prisma/client'
-        const prisma = new PrismaClient()
-        \`\`\`
-        or start using Prisma Client at the edge (See: https://pris.ly/d/accelerate)
-        \`\`\`
-        import { PrismaClient } from './subdirectory/@prisma/client/edge'
-        const prisma = new PrismaClient()
-        \`\`\`
-
-        See other ways of importing Prisma Client: https://pris.ly/d/importing-client
-
-        ┌─────────────────────────────────────────────────────────────┐
-        │  Deploying your app to serverless or edge functions?        │
-        │  Try Prisma Accelerate for connection pooling and caching.  │
-        │  https://pris.ly/cli/--accelerate                           │
-        └─────────────────────────────────────────────────────────────┘
->>>>>>> 738d5b73
+        Start by importing your Prisma Client (See: https://pris.ly/d/importing-client)
+
+        Tip: Want real-time updates to your database without manual polling? Discover how with Pulse: https://pris.ly/tip-0-pulse
         "
       `)
     } else {
@@ -906,30 +664,9 @@
 
         ✔ Generated Prisma Client (v0.0.0, engine=binary) to ./generated/client_3 in XXXms
 
-<<<<<<< HEAD
-        Start by importing your Prisma Client (See: http://pris.ly/d/importing-client)
-
-        Tip: Want real-time updates to your database without manual polling? Discover how with Pulse: https://pris.ly/tip-0-pulse
-=======
-        Start using Prisma Client in Node.js (See: https://pris.ly/d/client)
-        \`\`\`
-        import { PrismaClient } from './generated/client'
-        const prisma = new PrismaClient()
-        \`\`\`
-        or start using Prisma Client at the edge (See: https://pris.ly/d/accelerate)
-        \`\`\`
-        import { PrismaClient } from './generated/client/edge'
-        const prisma = new PrismaClient()
-        \`\`\`
-
-        See other ways of importing Prisma Client: https://pris.ly/d/importing-client
-
-        ┌─────────────────────────────────────────────────────────────┐
-        │  Deploying your app to serverless or edge functions?        │
-        │  Try Prisma Accelerate for connection pooling and caching.  │
-        │  https://pris.ly/cli/--accelerate                           │
-        └─────────────────────────────────────────────────────────────┘
->>>>>>> 738d5b73
+        Start by importing your Prisma Client (See: https://pris.ly/d/importing-client)
+
+        Tip: Want real-time updates to your database without manual polling? Discover how with Pulse: https://pris.ly/tip-0-pulse
         "
       `)
     } else {

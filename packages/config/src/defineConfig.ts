--- conflicted
+++ resolved
@@ -3,7 +3,7 @@
 import type { DeepMutable } from 'effect/Types'
 
 import { defaultConfig } from './defaultConfig'
-import type { PrismaConfig } from './PrismaConfig'
+import type { PrismaConfig, PrismaSchemaConfigSchema } from './PrismaConfig'
 
 export type { PrismaConfig }
 
@@ -18,13 +18,10 @@
    * Currently, every feature is considered experimental.
    */
   earlyAccess: true
-<<<<<<< HEAD
   /**
    * The location of the Prisma schema file(s).
    */
-  schema?: PrismaConfigInputSchemaSingle | PrismaConfigInputSchemaMulti
-=======
->>>>>>> 5ea72267
+  schema?: PrismaSchemaConfigSchema
   /**
    * The configuration for the Prisma Studio.
    */
@@ -43,7 +40,6 @@
  */
 export function defineConfig<Env>(configInput: PrismaConfigInput<Env>): PrismaConfig<Env> {
   /**
-<<<<<<< HEAD
    * We temporarily treat config as mutable, to simplify the implementation of this function.
    */
   const config = defaultConfig<Env>()
@@ -67,15 +63,6 @@
 ) {
   if (!configInput.schema) {
     return
-=======
-   * We temporarily cast the config to a mutable type, to simplify the implementation
-   * of this function.
-   */
-  const config: DeepMutable<PrismaConfig<Env>> = {
-    // Currently, every feature is considered experimental.
-    earlyAccess: true,
-    loadedFromFile: null, // will be overwritten after loading the config file from disk
->>>>>>> 5ea72267
   }
 
   config.schema = configInput.schema
@@ -89,36 +76,4 @@
   config.studio = {
     createAdapter: configInput.studio.adapter,
   }
-}
-
-type PrismaConfigInputSchemaSingle = {
-  /**
-   * Tell Prisma to use a single `.prisma` schema file.
-   */
-  kind: 'single'
-  /**
-   * The path to a single `.prisma` schema file.
-   */
-  filenamePath: string
-}
-
-<<<<<<< HEAD
-type PrismaConfigInputSchemaMulti = {
-  /**
-   * Tell Prisma to use multiple `.prisma` schema files, via the `prismaSchemaFolder` preview feature.
-   * Note: this doesn't check whether the `prismaSchemaFolder` preview feature is actually enabled.
-   */
-  kind: 'multi'
-  /**
-   * The path to a folder containing multiple `.prisma` schema files.
-   * All of the files in this folder will be used.
-   */
-  folder: string
-=======
-  /**
-   * We cast the type of `config` back to its original, deeply-nested
-   * `Readonly` type
-   */
-  return config as PrismaConfig<Env>
->>>>>>> 5ea72267
 }
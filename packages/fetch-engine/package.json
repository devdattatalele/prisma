{
  "name": "@prisma/fetch-engine",
  "version": "0.0.0",
  "main": "dist/index.js",
  "types": "dist/index.d.ts",
  "license": "Apache-2.0",
  "author": "Tim Suchanek <suchanek@prisma.io>",
  "homepage": "https://www.prisma.io",
  "repository": {
    "type": "git",
    "url": "https://github.com/prisma/prisma.git",
    "directory": "packages/fetch-engine"
  },
  "bugs": "https://github.com/prisma/prisma/issues",
  "devDependencies": {
<<<<<<< HEAD
    "@prisma/engines-version": "4.3.0-7.feat-many-composite-unique-compound-f1fc590206e998566528f8b603475ea1f0a73270",
=======
    "@prisma/engines-version": "4.3.0-15.57963ff63cd6949576084114808980809d9e2d9a",
>>>>>>> 47019a45
    "@swc/core": "1.2.197",
    "@swc/jest": "0.2.22",
    "@types/jest": "28.1.7",
    "@types/node": "16.11.49",
    "@types/node-fetch": "2.6.2",
    "@types/progress": "2.0.5",
    "del": "6.1.1",
    "jest": "28.1.3",
    "strip-ansi": "6.0.1",
    "typescript": "4.7.3"
  },
  "dependencies": {
    "@prisma/debug": "workspace:*",
    "@prisma/get-platform": "workspace:*",
    "chalk": "4.1.2",
    "execa": "5.1.1",
    "find-cache-dir": "3.3.2",
    "hasha": "5.2.2",
    "http-proxy-agent": "5.0.0",
    "https-proxy-agent": "5.0.1",
    "make-dir": "3.1.0",
    "node-fetch": "2.6.7",
    "p-filter": "2.1.0",
    "p-map": "4.0.0",
    "p-retry": "4.6.2",
    "progress": "2.0.3",
    "rimraf": "3.0.2",
    "temp-dir": "2.0.0",
    "tempy": "1.0.1"
  },
  "scripts": {
    "dev": "DEV=true node -r esbuild-register helpers/build.ts",
    "build": "node -r esbuild-register helpers/build.ts",
    "test": "jest",
    "prepublishOnly": "pnpm run build"
  },
  "files": [
    "README.md",
    "dist"
  ],
  "sideEffects": false
}<|MERGE_RESOLUTION|>--- conflicted
+++ resolved
@@ -13,11 +13,7 @@
   },
   "bugs": "https://github.com/prisma/prisma/issues",
   "devDependencies": {
-<<<<<<< HEAD
     "@prisma/engines-version": "4.3.0-7.feat-many-composite-unique-compound-f1fc590206e998566528f8b603475ea1f0a73270",
-=======
-    "@prisma/engines-version": "4.3.0-15.57963ff63cd6949576084114808980809d9e2d9a",
->>>>>>> 47019a45
     "@swc/core": "1.2.197",
     "@swc/jest": "0.2.22",
     "@types/jest": "28.1.7",

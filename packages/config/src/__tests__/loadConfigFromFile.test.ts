--- conflicted
+++ resolved
@@ -109,21 +109,12 @@
       expect(config).toBeUndefined()
       assertErrorTypeScriptImportFailed(error)
       expect(error.error.message.replaceAll(resolvedPath!, '<prisma-config>.ts')).toMatchInlineSnapshot(`
-<<<<<<< HEAD
-        "  [31mx[0m Unexpected eof
-           ,-[[36;1;4m<prisma-config>.ts[0m:5:3]
-         [2m3[0m | export default defineConfig({
-         [2m4[0m |   earlyAccess: true,
-         [2m5[0m | }
-           \`----
-=======
         "  [31m×[0m Unexpected eof
            ╭─[[36;1;4m<prisma-config>.ts[0m:5:3]
          [2m3[0m │ export default defineConfig({
          [2m4[0m │   earlyAccess: true,
          [2m5[0m │ }
            ╰────
->>>>>>> 5ea72267
 
 
         Caused by:
@@ -139,11 +130,7 @@
       expect(config).toBeUndefined()
       assertErrorConfigFileParseError(error)
       expect(error.error.message.replaceAll(resolvedPath!, '<prisma-config>.ts')).toMatchInlineSnapshot(
-<<<<<<< HEAD
         `"Expected { readonly earlyAccess: true; readonly schema?: { readonly kind: "single"; readonly filenamePath: string } | { readonly kind: "multi"; readonly folder: string } | undefined; readonly studio?: { readonly createAdapter: CreateAdapter<Env> } | undefined; readonly loadedFromFile: string | null }, actual undefined"`,
-=======
-        `"Expected { readonly earlyAccess: true; readonly studio?: { readonly createAdapter: createAdapter<Env> } | undefined; readonly loadedFromFile: string | null }, actual undefined"`,
->>>>>>> 5ea72267
       )
     })
 
@@ -156,15 +143,9 @@
       expect(config).toBeUndefined()
       assertErrorConfigFileParseError(error)
       expect(error.error.message.replaceAll(resolvedPath!, '<prisma-config>.ts')).toMatchInlineSnapshot(`
-<<<<<<< HEAD
         "{ readonly earlyAccess: true; readonly schema?: { readonly kind: "single"; readonly filenamePath: string } | { readonly kind: "multi"; readonly folder: string } | undefined; readonly studio?: { readonly createAdapter: CreateAdapter<Env> } | undefined; readonly loadedFromFile: string | null }
         └─ ["thisShouldFail"]
            └─ is unexpected, expected: "earlyAccess" | "schema" | "studio" | "loadedFromFile""
-=======
-        "{ readonly earlyAccess: true; readonly studio?: { readonly createAdapter: createAdapter<Env> } | undefined; readonly loadedFromFile: string | null }
-        └─ ["thisShouldFail"]
-           └─ is unexpected, expected: "earlyAccess" | "studio" | "loadedFromFile""
->>>>>>> 5ea72267
       `)
     })
   })
